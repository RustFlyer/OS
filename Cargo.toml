[workspace]
members = ["kernel", "lib/*", "user"]
resolver = "2"

[workspace.dependencies]
async-task =  { version = "4.7", default-features = false }
bitflags = "2.9"
bit_field = "0.10"
bitmap-allocator = "0.2"
buddy_system_allocator = "0.11"
cfg-if = "1.0"
crate_interface = "0.1"
elf = { version = "0.7", default-features = false }
lazy_static = { version = "1.5", features = ["spin_no_std"] }
log = "0.4"
riscv = { version = "0.13", features = ["s-mode"] }
riscv-rt = "0.14"
sbi-rt = { version = "0.0.3", features = ["legacy"] }
spin = { version = "0.9", features = ["lazy"] }
<<<<<<< HEAD
strum = { version = "0.26", default-features = false, features = ["derive"] }
=======
strum = { version = "0.27", default-features = false, features = ["derive"] }
virtio-drivers = { version = "0.7" }
uart_16550 = "0.3"
>>>>>>> 1d29a09f
<|MERGE_RESOLUTION|>--- conflicted
+++ resolved
@@ -17,10 +17,6 @@
 riscv-rt = "0.14"
 sbi-rt = { version = "0.0.3", features = ["legacy"] }
 spin = { version = "0.9", features = ["lazy"] }
-<<<<<<< HEAD
-strum = { version = "0.26", default-features = false, features = ["derive"] }
-=======
 strum = { version = "0.27", default-features = false, features = ["derive"] }
 virtio-drivers = { version = "0.7" }
-uart_16550 = "0.3"
->>>>>>> 1d29a09f
+uart_16550 = "0.3"