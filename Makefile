--- conflicted
+++ resolved
@@ -298,14 +298,6 @@
                         -rtc base=utc 
 # -drive file=disk-la.img,if=none,format=raw,id=x1 -device virtio-blk-pci,drive=x1
 
-<<<<<<< HEAD
-PHONY += debug-rkernel
-debug-rkernel:
-	@make user   ARCH=riscv64
-	@make kernel ARCH=riscv64
-	@cp target/riscv64gc-unknown-none-elf/$(MODE)/kernel kernel-rv
-	@qemu-system-riscv64 -machine virt -kernel kernel-rv -m 128 -nographic -smp 1 -bios default -drive file=sdcard-rv.img,if=none,format=raw,id=x0 \
-=======
 
 PHONY += kernel-build
 kernel-build:
@@ -319,21 +311,12 @@
 
 PHONY += rkernel-debug-wrapped
 rkernel-debug-wrapped: rkernel-build
-	$(QEMU) -machine virt -kernel $(KERNEL_ELF) -m 128 -nographic -smp 1 -bios default -drive file=sdcard-rv.img,if=none,format=raw,id=x0 \
->>>>>>> 6adbab13
+	$(QEMU) -machine virt -kernel $(KERNEL_ELF) -m 1G -nographic -smp 1 -bios default -drive file=sdcard-rv.img,if=none,format=raw,id=x0 \
                     -device virtio-blk-device,drive=x0,bus=virtio-mmio-bus.0 -no-reboot -device virtio-net-device,netdev=net -netdev user,id=net \
                     -rtc base=utc -s -S
 # -drive file=disk-rv.img,if=none,format=raw,id=x1 -device virtio-blk-device,drive=x1,bus=virtio-mmio-bus.1
 
 
-<<<<<<< HEAD
-PHONY += debug-lkernel
-debug-lkernel:
-	@make user   ARCH=loongarch64
-	@make kernel ARCH=loongarch64
-	@cp target/loongarch64-unknown-none/$(MODE)/kernel kernel-la
-	@qemu-system-loongarch64 -kernel kernel-la -m 1G -nographic -smp 1 -drive file=sdcard-la.img,if=none,format=raw,id=x0 \
-=======
 PHONY += lkernel-debug
 lkernel-debug:
 	make lkernel-debug-wrapped ARCH=loongarch64
@@ -342,7 +325,6 @@
 PHONY += lkernel-debug-wrapped
 lkernel-debug-wrapped: lkernel-build
 	$(QEMU) -kernel $(KERNEL_ELF) -m 1G -nographic -smp 1 -drive file=sdcard-la.img,if=none,format=raw,id=x0 \
->>>>>>> 6adbab13
                         -device virtio-blk-pci,drive=x0 -no-reboot  -device virtio-net-pci,netdev=net0 \
                         -netdev user,id=net0,hostfwd=tcp::5555-:5555,hostfwd=udp::5555-:5555 \
                         -rtc base=utc -s -S
