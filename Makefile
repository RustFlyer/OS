--- conflicted
+++ resolved
@@ -86,13 +86,8 @@
 	QEMU_ARGS += -rtc base=utc
 	QEMU_ARGS += -no-reboot
 
-<<<<<<< HEAD
-	GDB = loongarch64-linux-gnu-gdb
-	GDB_ARGS = loongarch64
-=======
 	GDB = loongarch64-unknown-linux-gnu-gdb
 	GDB_ARGS = Loongarch64
->>>>>>> 45549716
 endif
 
 
