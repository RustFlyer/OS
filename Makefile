# Makefile for building and managing the OS kernel for RISC-V architecture

# ======================
# Build Configuration Variables
# ======================

# Target architecture
export ARCH = riscv64
# export ARCH = loongarch64
export TESTCASE_LIBC = musl
# export TESTCASE_LIBC = glibc
export SUBMIT = false


# Docker image name for development environment
# Kernel package/output name
# Bootloader selection (default BIOS for QEMU)
# Target archeitecture full name
DOCKER_NAME = os
PACKAGE_NAME = kernel
BOOTLOADER = default

SOFTWARE_DIR = ../software

ifeq ($(ARCH), riscv64)
	export TARGET = riscv64gc-unknown-none-elf
else ifeq ($(ARCH), loongarch64)
	export TARGET = loongarch64-unknown-none
else
	$(error "Unsupported architecture: $(ARCH).")
endif

# Number of CPU cores
# Target board (QEMU emulator)
# Build mode (debug/release)
# Logging level (trace/debug/info/warn/error/off)
# Conditionally compile `when_debug` macro
export SMP = 1
export BOARD = qemu
export MODE = debug
export LOG = trace
export DEBUG = 

QEMU = qemu-system-$(ARCH)
OBJDUMP = rust-objdump --arch-name=$(ARCH)
OBJCOPY = rust-objcopy --binary-architecture=$(ARCH)
PAGER = less

DISASM_ARGS = -d -s

TARGET_DIR := target/$(TARGET)/$(MODE)
KERNEL_ELF := $(TARGET_DIR)/$(PACKAGE_NAME)
KERNEL_ASM := $(TARGET_DIR)/$(PACKAGE_NAME).asm

USER_APPS_DIR := ./user/src/bin
USER_APPS := $(wildcard $(USER_APPS_DIR)/*.rs)
USER_ELFS := $(patsubst $(USER_APPS_DIR)/%.rs, $(TARGET_DIR)/%, $(USER_APPS))
USER_BINS := $(patsubst $(USER_APPS_DIR)/%.rs, $(TARGET_DIR)/%.bin, $(USER_APPS))


FS_IMG_DIR := fsimg
FS_IMG := $(FS_IMG_DIR)/$(ARCH)-sdcard.img

ifeq ($(ARCH), riscv64)
	QEMU_ARGS := -m 1G
	QEMU_ARGS += -machine virt
	QEMU_ARGS += -nographic
	QEMU_ARGS += -bios $(BOOTLOADER)
	QEMU_ARGS += -kernel $(KERNEL_ELF)
	QEMU_ARGS += -smp $(SMP)
	QEMU_ARGS += -drive file=$(FS_IMG),if=none,format=raw,id=x0
	QEMU_ARGS += -device virtio-blk-device,drive=x0
	QEMU_ARGS += -device virtio-net-device,netdev=net0
	QEMU_ARGS += -netdev user,id=net0

	GDB = riscv64-unknown-elf-gdb
	GDB_ARGS = riscv:rv64
endif

ifeq ($(ARCH), loongarch64)
	QEMU_ARGS := -m 1G
	QEMU_ARGS += -machine virt 	
	QEMU_ARGS += -nographic
	QEMU_ARGS += -kernel $(KERNEL_ELF)
	QEMU_ARGS += -smp $(SMP)
	QEMU_ARGS += -drive file=$(FS_IMG),if=none,format=raw,id=x0
	QEMU_ARGS += -device virtio-blk-pci,drive=x0
	QEMU_ARGS += -no-reboot
# QEMU_ARGS += -device virtio-net-pci,netdev=net0
# QEMU_ARGS += -netdev user,id=net0,hostfwd=tcp::5555-:5555,hostfwd=udp::5555-:5555
	QEMU_ARGS += -rtc base=utc
# QEMU_ARGS += -drive file=disk-la.img,if=none,format=raw,id=x1
# QEMU_ARGS += -device virtio-blk-pci,drive=x1

# QEMU_ARGS += -dtb loongarch.dtb
# QEMU_ARGS += -bios uefi_bios.bin
# QEMU_ARGS += -vga none
# QEMU_ARGS += -D qemu.log -d guest_errors,unimp,in_asm
# QEMU_ARGS += -machine virt,dumpdtb=loongarch.dtb
# QEMU_ARGS += -machine virt,accel=tcg

# GDB = loongarch64-unknown-linux-gnu-gdb
	GDB = loongarch64-linux-gnu-gdb
	GDB_ARGS = Loongarch64
endif


PHONY := all0
all0: $(KERNEL_ELF) $(KERNEL_ASM) $(USER_APPS)


$(KERNEL_ELF): build
$(KERNEL_ASM): $(KERNEL_ELF)
	$(OBJDUMP) $(DISASM_ARGS) $(KERNEL_ELF) > $(KERNEL_ASM)
	@echo "Updated: $(KERNEL_ASM)"


PHONY += build2docker
build2docker:
	docker build -t ${DOCKER_NAME} .


PHONY += docker
docker:
	docker run --privileged --rm -it --network="host" -v ${PWD}:/mnt -w /mnt ${DOCKER_NAME} bash


PHONY += kernel
kernel:
	cd kernel && make build


PHONY += build
build: user kernel


PHONY += run
run: build
	$(QEMU) $(QEMU_ARGS)


PHONY += clean
clean:
	cargo clean
	-rm -rf $(TARGET_DIR)/
	-rm -rf fsimg/
	-rm kernel-rv kernel-la


PHONY += disasm
disasm: $(KERNEL_ASM)
	cat $(KERNEL_ASM) | $(PAGER)


PHONY += gdbserver
gdbserver: all0
	$(QEMU) $(QEMU_ARGS) -s -S


PHONY += gdbclient
gdbclient:
	$(GDB) -ex 'file $(KERNEL_ELF)' \
			-ex 'set arch $(GDB_ARGS)' \
			-ex 'target remote localhost:1234'


PHONY += run-docker
run-docker:
	docker run --rm -it --network="host" -v ${PWD}:/mnt -w /mnt ${DOCKER_NAME} make run


PHONY += user
user:
	cd user && make build

PHONY += copy-software
copy-software:
	@echo "Copying software directories into testcase..."
	-rm -rf ./testcase/loongarch64 ./testcase/riscv64
	-mkdir -p ./testcase
	-cp -r ../software/loongarch64 ./testcase/
	-cp -r ../software/riscv64 ./testcase/
	@echo "Finished copying software."

PHONY += fs-img
fs-img: user  
	@echo "building fs-img ext4..."
	@echo $(FS_IMG)
	rm -rf $(FS_IMG)
	mkdir -p $(FS_IMG_DIR)
	dd if=/dev/zero of=$(FS_IMG) bs=1K count=524288 status=progress
	mkfs.ext4 -F $(FS_IMG)
	mkdir -p emnt
	sudo mount -t ext4 -o loop $(FS_IMG) emnt
	sudo cp -r $(USER_ELFS) emnt/

	-sudo cp -r testcase/$(ARCH)/$(TESTCASE_LIBC)/basic/* emnt/
	-sudo cp -r testcase/$(ARCH)/$(TESTCASE_LIBC)/busybox/* emnt/
	-sudo cp -r testcase/$(ARCH)/$(TESTCASE_LIBC)/lua/* emnt/
	-sudo cp -r testcase/$(ARCH)/$(TESTCASE_LIBC)/libc-test/* emnt/
	-sudo cp -r testcase/$(ARCH)/$(TESTCASE_LIBC)/iozone/* emnt/
	-sudo cp -r testcase/$(ARCH)/$(TESTCASE_LIBC)/iperf/* emnt/
	-sudo cp -r testcase/$(ARCH)/$(TESTCASE_LIBC)/netperf/* emnt/
	-sudo cp -r testcase/$(ARCH)/$(TESTCASE_LIBC)/libcbench/* emnt/
	-sudo cp -r testcase/$(ARCH)/$(TESTCASE_LIBC)/lmbench/* emnt/
	-sudo cp -r testcase/$(ARCH)/$(TESTCASE_LIBC)/final/* emnt/
	-sudo cp -r $(SOFTWARE_DIR)/$(ARCH)/$(TESTCASE_LIBC)/vim/* emnt/
	-sudo cp -r $(SOFTWARE_DIR)/$(ARCH)/$(TESTCASE_LIBC)/git/* emnt/
	-sudo cp -r $(SOFTWARE_DIR)/$(ARCH)/$(TESTCASE_LIBC)/gcc/* emnt/

	sudo cp -r img-data/common/* emnt/
	sudo cp -r img-data/$(ARCH)/* emnt/
	sudo chmod -R 755 emnt/
	sudo umount emnt
	sudo rm -rf emnt
	@echo "building fs-img finished"
	@echo "Attention: cp error may be ignored"


PHONY += fs-img-submit-rv
fs-img-submit-rv:
	@echo "building fs-img-submit-rv ext4..."
	make fs-img-submit ARCH=riscv64
	@echo "building fs-img-submit-rv finished"

PHONY += fs-img-submit-la
fs-img-submit-la:
	@echo "building fs-img-submit-la ext4..."
	make fs-img-submit ARCH=loongarch64
	@echo "building fs-img-submit-la finished"


PHONY += fs-img-submit
fs-img-submit: user copy-software
	@echo $(FS_IMG)
	rm -rf $(FS_IMG)
	mkdir -p $(FS_IMG_DIR)
	dd if=/dev/zero of=$(FS_IMG) bs=1K count=524288 status=progress
	mkfs.ext4 -F $(FS_IMG)
	mkdir -p emnt
	mount -t ext4 -o loop $(FS_IMG) emnt
	cp -r $(USER_ELFS) emnt/
	cp -r img-data/common/* emnt/
	cp -r img-data/$(ARCH)/* emnt/
	chmod -R 755 emnt/
	umount emnt
	rm -rf emnt
	@echo "Attention: cp error may be ignored"


PHONY += all
all:
	-rm -r .cargo
	-mkdir .cargo
	cp submit/config.toml .cargo/

	-rm -rf vendor
	tar xf submit/vendor.tar.gz

	make build ARCH=riscv64 LOG= MODE=release
	cp target/riscv64gc-unknown-none-elf/release/kernel kernel-rv
# make fs-img-submit-rv
# cp fsimg/riscv64-sdcard.img disk-rv.img

	-rm -rf vendor/
	tar xf submit/vendor.tar.gz

	make build ARCH=loongarch64 LOG= MODE=release
	cp target/loongarch64-unknown-none/release/kernel kernel-la
# make fs-img-submit-la
# cp fsimg/loongarch64-sdcard.img disk-la.img


PHONY += rkernel
rkernel: rkernel-run


PHONY += rkernel-build
rkernel-build:
	make kernel-build ARCH=riscv64
	cp $(KERNEL_ELF) kernel-rv


PHONY += rkernel-run
rkernel-run:
	make rkernel-run-wrapped ARCH=riscv64


PHONY += rkernel-run-wrapped
rkernel-run-wrapped: rkernel-build
	$(QEMU) -machine virt -kernel $(KERNEL_ELF) -m 1G -nographic -smp 1 -bios default -drive file=sdcard-rv.img,if=none,format=raw,id=x0 \
                    -device virtio-blk-device,drive=x0,bus=virtio-mmio-bus.0 -no-reboot -device virtio-net-device,netdev=net -netdev user,id=net \
                    -rtc base=utc 
# -drive file=disk-rv.img,if=none,format=raw,id=x1 -device virtio-blk-device,drive=x1,bus=virtio-mmio-bus.1


PHONY += lkernel
lkernel: lkernel-run


PHONY += lkernel-build
lkernel-build:
	make kernel-build ARCH=loongarch64
	cp $(KERNEL_ELF) kernel-la


PHONY += lkernel-run
lkernel-run:
	make lkernel-run-wrapped ARCH=loongarch64


PHONY += lkernel-run-wrapped
lkernel-run-wrapped: lkernel-build
	$(QEMU) -kernel $(KERNEL_ELF) -m 1G -nographic -smp 1 -drive file=sdcard-la.img,if=none,format=raw,id=x0 \
                        -device virtio-blk-pci,drive=x0 -no-reboot  -device virtio-net-pci,netdev=net0 \
                        -netdev user,id=net0,hostfwd=tcp::5555-:5555,hostfwd=udp::5555-:5555 \
<<<<<<< HEAD
                        -rtc base=utc 
=======
                        -rtc base=utc
>>>>>>> ec22a8f2
# -drive file=disk-la.img,if=none,format=raw,id=x1 -device virtio-blk-pci,drive=x1


PHONY += kernel-build
kernel-build:
	make user kernel


PHONY += rkernel-debug
rkernel-debug:
	make rkernel-debug-wrapped ARCH=riscv64


PHONY += rkernel-debug-wrapped
rkernel-debug-wrapped: rkernel-build
	$(QEMU) -machine virt -kernel $(KERNEL_ELF) -m 1G -nographic -smp 1 -bios default -drive file=sdcard-rv.img,if=none,format=raw,id=x0 \
                    -device virtio-blk-device,drive=x0,bus=virtio-mmio-bus.0 -no-reboot -device virtio-net-device,netdev=net -netdev user,id=net \
                    -rtc base=utc -s -S
# -drive file=disk-rv.img,if=none,format=raw,id=x1 -device virtio-blk-device,drive=x1,bus=virtio-mmio-bus.1


PHONY += lkernel-debug
lkernel-debug:
	make lkernel-debug-wrapped ARCH=loongarch64


PHONY += lkernel-debug-wrapped
lkernel-debug-wrapped: lkernel-build
	$(QEMU) -kernel $(KERNEL_ELF) -m 1G -nographic -smp 1 -drive file=sdcard-la.img,if=none,format=raw,id=x0 \
                        -device virtio-blk-pci,drive=x0 -no-reboot  -device virtio-net-pci,netdev=net0 \
                        -netdev user,id=net0,hostfwd=tcp::5555-:5555,hostfwd=udp::5555-:5555 \
                        -rtc base=utc -s -S
# -drive file=disk-la.img,if=none,format=raw,id=x1 -device virtio-blk-pci,drive=x1

PHONY += unzip
unzip:
	-rm -rf /vendor
	tar xf submit/vendor.tar.gz

PHONY += board-rv
board-rv:
# make kernel-build ARCH=riscv64 MODE=release
# @cp $(KERNEL_ELF) kernel-rv
	@riscv64-unknown-elf-objcopy -O binary kernel-rv ./board/riscv/kernel-rv.bin 
	@mkimage -A riscv -O linux -T kernel -C none -a 0x80200000 -e 0x80200000 -n "NighthawkOS-Rv" -d ./board/riscv/kernel-rv.bin ./board/riscv/uImage
	@echo "success create uImage(rv)"

PHONY += board-la
board-la:
# make kernel-build ARCH=riscv64 MODE=release
# @cp $(KERNEL_ELF) kernel-rv
	@loongarch64-linux-gnu-objcopy -R .eh_frame_hdr -R .eh_frame -O binary kernel-la ./board/loongarch/kernel-la.bin 
	@mkimage -A loongarch -O linux -T kernel -C none -a 0x80200000  -e 0x80200000  -n "NighthawkOS-La" -d ./board/loongarch/kernel-la.bin ./board/loongarch/uImage
	@echo "success create uImage(la)"

.PHONY: $(PHONY)
<|MERGE_RESOLUTION|>--- conflicted
+++ resolved
@@ -314,11 +314,7 @@
 	$(QEMU) -kernel $(KERNEL_ELF) -m 1G -nographic -smp 1 -drive file=sdcard-la.img,if=none,format=raw,id=x0 \
                         -device virtio-blk-pci,drive=x0 -no-reboot  -device virtio-net-pci,netdev=net0 \
                         -netdev user,id=net0,hostfwd=tcp::5555-:5555,hostfwd=udp::5555-:5555 \
-<<<<<<< HEAD
-                        -rtc base=utc 
-=======
                         -rtc base=utc
->>>>>>> ec22a8f2
 # -drive file=disk-la.img,if=none,format=raw,id=x1 -device virtio-blk-pci,drive=x1
 
 
