# Makefile for building and managing the OS kernel for RISC-V architecture

# ======================
# Build Configuration Variables
# ======================

# Target architecture
# export ARCH = riscv64
export ARCH = loongarch64

# Docker image name for development environment
# Kernel package/output name
# Bootloader selection (default BIOS for QEMU)
# Target archeitecture full name
DOCKER_NAME = os
PACKAGE_NAME = kernel
BOOTLOADER = default

ifeq ($(ARCH),riscv64)
	TARGET = riscv64gc-unknown-none-elf
else ifeq ($(ARCH),loongarch64)
	TARGET = loongarch64-unknown-none
else
	$(error "Unsupported architecture: $(ARCH).")
endif

# Number of CPU cores
# Target board (QEMU emulator)
# Build mode (debug/release)
# Logging level (trace/debug/info/warn/error/off)
# Conditionally compile `when_debug` macro
export SMP = 1
export BOARD = qemu
export MODE = debug
export LOG = trace
export DEBUG = off

QEMU = qemu-system-$(ARCH)
OBJDUMP = rust-objdump --arch-name=$(ARCH)
OBJCOPY = rust-objcopy --binary-architecture=$(ARCH)
PAGER = less

DISASM_ARGS = -d -s

TARGET_DIR := target/$(TARGET)/$(MODE)
KERNEL_ELF := $(TARGET_DIR)/$(PACKAGE_NAME)
KERNEL_ASM := $(TARGET_DIR)/$(PACKAGE_NAME).asm

USER_APPS_DIR := ./user/src/bin
USER_APPS := $(wildcard $(USER_APPS_DIR)/*.rs)
USER_ELFS := $(patsubst $(USER_APPS_DIR)/%.rs, $(TARGET_DIR)/%, $(USER_APPS))
USER_BINS := $(patsubst $(USER_APPS_DIR)/%.rs, $(TARGET_DIR)/%.bin, $(USER_APPS))


FS_IMG_DIR := fsimg
FS_IMG := $(FS_IMG_DIR)/sdcard.img

<<<<<<< HEAD

QEMU_ARGS := -m 128
QEMU_ARGS += -machine virt 
QEMU_ARGS += -nographic 
QEMU_ARGS += -bios $(BOOTLOADER) 
QEMU_ARGS += -kernel $(KERNEL_ELF) 
QEMU_ARGS += -smp $(SMP)
QEMU_ARGS += -drive file=$(FS_IMG),if=none,format=raw,id=x0
QEMU_ARGS += -device virtio-blk-device,drive=x0
QEMU_ARGS += -device virtio-net-device,netdev=net0
QEMU_ARGS += -netdev user,id=net0
=======
ifeq ($(ARCH),riscv64)
	QEMU_ARGS := -m 128
	QEMU_ARGS += -machine virt
	QEMU_ARGS += -nographic
	QEMU_ARGS += -bios $(BOOTLOADER)
	QEMU_ARGS += -kernel $(KERNEL_ELF)
	QEMU_ARGS += -smp $(SMP)
	QEMU_ARGS += -drive file=$(FS_IMG),if=none,format=raw,id=x0
	QEMU_ARGS += -device virtio-blk-device,drive=x0,bus=virtio-mmio-bus.0

	GDB = riscv64-unknown-elf-gdb
	GDB_ARGS = riscv:rv64
endif

ifeq ($(ARCH),loongarch64)
	QEMU_ARGS := -m 1G
	QEMU_ARGS += -nographic
	QEMU_ARGS += -kernel $(KERNEL_ELF)
	QEMU_ARGS += -smp $(SMP)
	QEMU_ARGS += -drive file=$(FS_IMG),if=none,format=raw,id=x0
	QEMU_ARGS += -device virtio-blk-pci,drive=x0
	QEMU_ARGS += -no-reboot
	QEMU_ARGS += -device virtio-net-pci,netdev=net0 
	QEMU_ARGS += -netdev user,id=net0,hostfwd=tcp::5555-:5555,hostfwd=udp::5555-:5555
	QEMU_ARGS += -rtc base=utc
# QEMU_ARGS += -drive file=disk-la.img,if=none,format=raw,id=x1
# QEMU_ARGS += -device virtio-blk-pci,drive=x1 

	QEMU_ARGS += -dtb loongarch.dtb
# QEMU_ARGS += -bios uefi_bios.bin
# QEMU_ARGS += -vga none
# QEMU_ARGS += -D qemu.log -d guest_errors,unimp,in_asm
# QEMU_ARGS += -machine virt,dumpdtb=loongarch.dtb
# QEMU_ARGS += -machine virt,accel=tcg

	GDB = loongarch64-unknown-linux-gnu-gdb
	GDB_ARGS = Loongarch64
endif
>>>>>>> 0623dae5


PHONY := all
all: $(KERNEL_ELF) $(KERNEL_ASM) $(USER_APPS)


$(KERNEL_ELF): build
$(KERNEL_ASM): $(KERNEL_ELF)
	@$(OBJDUMP) $(DISASM_ARGS) $(KERNEL_ELF) > $(KERNEL_ASM)
	@echo "Updated: $(KERNEL_ASM)"

 
PHONY += build2docker
build2docker:
	@docker build -t ${DOCKER_NAME} .


PHONY += docker
docker:
	@docker run --rm -it --network="host" -v ${PWD}:/mnt -w /mnt ${DOCKER_NAME} bash

 
PHONY += env
env:
	@(cargo install --list | grep "cargo-binutils" > /dev/null 2>&1) || cargo install cargo-binutils


PHONY += build
build: env user
	@echo Platform: $(BOARD)
	@cd kernel && make build
	@echo "Updated: $(KERNEL_ELF)"

 
PHONY += run
run: build
	@echo $(QEMU_ARGS)
	@$(QEMU) $(QEMU_ARGS)


PHONY += clean
clean:
	@cargo clean
	@rm -rf $(TARGET_DIR)/*

 
PHONY += disasm
disasm: $(KERNEL_ASM)
	@cat $(KERNEL_ASM) | $(PAGER)

 
PHONY += gdbserver
gdbserver: all
	@$(QEMU) $(QEMU_ARGS) -s -S


PHONY += gdbclient
gdbclient: all
	@$(GDB) -ex 'file $(KERNEL_ELF)' \
			-ex 'set arch $(GDB_ARGS)' \
			-ex 'target remote localhost:1234'


PHONY += run-debug
run-debug:
	@make run DEBUG=on


PHONY += run-docker
run-docker:
	@docker run --rm -it --network="host" -v ${PWD}:/mnt -w /mnt ${DOCKER_NAME} make run


PHONY += run-docker-debug
run-docker-debug:
	@docker run --rm -it --network="host" -v ${PWD}:/mnt -w /mnt ${DOCKER_NAME} make run-debug


PHONY += user
user:
	@echo "building user..."
	@cd user && make build
	@echo "building user finished"


PHONY += fs-img
fs-img: user
	@echo "building fs-img ext4..."
	@echo $(FS_IMG)
	@rm -rf $(FS_IMG)
	@mkdir -p $(FS_IMG_DIR)
	@dd if=/dev/zero of=$(FS_IMG) bs=1K count=524288 status=progress
	@mkfs.ext4 -F $(FS_IMG)
	@mkdir -p emnt
	@sudo mount -t ext4 -o loop $(FS_IMG) emnt
	@sudo cp -r $(USER_ELFS) emnt/
	@sudo cp -r testcase/basic/* emnt/
	@sudo cp -r testcase/busybox/* emnt/
	@sudo cp -r testcase/lua/* emnt/
	@sudo cp -r testcase/UnixBench/* emnt/
	@sudo cp -r testcase/libc-test/* emnt/
	@sudo cp -r testcase/iozone/* emnt/
	@sudo cp -r testcase/iperf/* emnt/
	@sudo cp -r testcase/netperf/* emnt/
	@sudo cp -r img-data/* emnt/
	@sudo chmod -R 755 emnt/
	@sudo umount emnt
	@sudo rm -rf emnt
	@echo "building fs-img finished"


.PHONY: $(PHONY)
<|MERGE_RESOLUTION|>--- conflicted
+++ resolved
@@ -5,8 +5,8 @@
 # ======================
 
 # Target architecture
-# export ARCH = riscv64
-export ARCH = loongarch64
+export ARCH = riscv64
+# export ARCH = loongarch64
 
 # Docker image name for development environment
 # Kernel package/output name
@@ -55,28 +55,17 @@
 FS_IMG_DIR := fsimg
 FS_IMG := $(FS_IMG_DIR)/sdcard.img
 
-<<<<<<< HEAD
-
-QEMU_ARGS := -m 128
-QEMU_ARGS += -machine virt 
-QEMU_ARGS += -nographic 
-QEMU_ARGS += -bios $(BOOTLOADER) 
-QEMU_ARGS += -kernel $(KERNEL_ELF) 
-QEMU_ARGS += -smp $(SMP)
-QEMU_ARGS += -drive file=$(FS_IMG),if=none,format=raw,id=x0
-QEMU_ARGS += -device virtio-blk-device,drive=x0
-QEMU_ARGS += -device virtio-net-device,netdev=net0
-QEMU_ARGS += -netdev user,id=net0
-=======
 ifeq ($(ARCH),riscv64)
 	QEMU_ARGS := -m 128
-	QEMU_ARGS += -machine virt
-	QEMU_ARGS += -nographic
-	QEMU_ARGS += -bios $(BOOTLOADER)
-	QEMU_ARGS += -kernel $(KERNEL_ELF)
+	QEMU_ARGS += -machine virt 
+	QEMU_ARGS += -nographic 
+	QEMU_ARGS += -bios $(BOOTLOADER) 
+	QEMU_ARGS += -kernel $(KERNEL_ELF) 
 	QEMU_ARGS += -smp $(SMP)
 	QEMU_ARGS += -drive file=$(FS_IMG),if=none,format=raw,id=x0
-	QEMU_ARGS += -device virtio-blk-device,drive=x0,bus=virtio-mmio-bus.0
+	QEMU_ARGS += -device virtio-blk-device,drive=x0
+	QEMU_ARGS += -device virtio-net-device,netdev=net0
+	QEMU_ARGS += -netdev user,id=net0
 
 	GDB = riscv64-unknown-elf-gdb
 	GDB_ARGS = riscv:rv64
@@ -106,7 +95,6 @@
 	GDB = loongarch64-unknown-linux-gnu-gdb
 	GDB_ARGS = Loongarch64
 endif
->>>>>>> 0623dae5
 
 
 PHONY := all
