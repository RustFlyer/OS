--- conflicted
+++ resolved
@@ -12,13 +12,10 @@
 mutex = { path = "../lib/mutex/" }
 executor = { path = "../lib/executor/" }
 pps = { path = "../lib/pps/" }
-<<<<<<< HEAD
-=======
 arch = { path = "../lib/arch/" }
 time = { path = "../lib/time/" }
 timer = { path = "../lib/timer/" }
 driver = { path = "../lib/driver/" }
->>>>>>> 400a9fba
 
 riscv-rt = "0.12.2"
 sbi-rt = { version = "0.0.3", features = ["legacy"] }
