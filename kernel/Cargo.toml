--- conflicted
+++ resolved
@@ -16,13 +16,9 @@
 crate_interface = "0.1"
 cfg-if = "1.0"
 lazy_static = { version = "1.4", features = ["spin_no_std"] }
-
+    
 [build-dependencies]
-<<<<<<< HEAD
 config = { path = "../lib/config/" }
 logger = { path = "../lib/logger/" }
 simdebug = { path = "../lib/simdebug/" }
-id_allocator = { path = "../lib/id_allocator/" }
-=======
-config = { path = "../lib/config/" }
->>>>>>> a90a41ad
+id_allocator = { path = "../lib/id_allocator/" }