--- conflicted
+++ resolved
@@ -18,7 +18,6 @@
 driver = { path = "../lib/driver/" }
 systype = { path = "../lib/systype/" }
 
-<<<<<<< HEAD
 riscv-rt = { workspace = true }
 sbi-rt = { workspace = true }
 log = { workspace = true }
@@ -26,19 +25,7 @@
 cfg-if = { workspace = true }
 lazy_static = { workspace = true }
 riscv = { workspace = true }
+strum = { workspace = true }
 
 [build-dependencies]
-config = { path = "../lib/config/" }
-=======
-riscv-rt = "0.12.2"
-sbi-rt = { version = "0.0.3", features = ["legacy"] }
-log = "0.4"
-crate_interface = "0.1"
-cfg-if = "1.0"
-lazy_static = { version = "1.4", features = ["spin_no_std"] }
-riscv = "0.11"
-strum = { version = "0.27", default-features = false, features = ["derive"] }
-
-[build-dependencies]
-config = { path = "../lib/config/" }
->>>>>>> b16c2850
+config = { path = "../lib/config/" }