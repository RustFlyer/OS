--- conflicted
+++ resolved
@@ -20,20 +20,11 @@
 };
 
 extern crate alloc;
-extern crate mm;
 
 #[unsafe(no_mangle)]
 pub fn rust_main() -> ! {
     /* Initialize logger */
     logger::init();
-<<<<<<< HEAD
-    log::trace!("test trace");
-    log::info!("test info");
-    log::debug!("test debug");
-    log::warn!("test warn");
-    log::error!("test error");
-=======
->>>>>>> f7baa818
     simdebug::when_debug!({
         log::info!("--------when debug--------");
         log::info!("test info");
