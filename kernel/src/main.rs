#![no_std]
#![no_main]
#![feature(naked_functions)]
#![feature(sync_unsafe_cell)]
#![allow(dead_code, unused_imports, warnings)]

mod boot;
mod console;
mod entry;
mod lang_item;
mod loader;
mod logging;
mod processor;
mod sbi;
mod syscall;
mod task;
mod trap;

<<<<<<< HEAD
use mm::{self, frame, heap};
use simdebug::when_debug;
=======
use core::{arch::global_asm, sync::atomic::AtomicBool};

use mm::{
    frame, heap,
    vm::page_table::{self, PageTable},
};
>>>>>>> b16c2850

use core::sync::atomic::Ordering;

pub use syscall::syscall;

extern crate alloc;

<<<<<<< HEAD
pub fn rust_main() -> ! {
    /* Initialize logger */
    logger::init();
    when_debug!({
        log::info!("test info");
        log::error!("test error");
        log::warn!("test warn");
        log::debug!("test debug");
        log::trace!("test trace");
    });

    /* Initialize heap allocator and page table */
    unsafe {
        heap::init_heap_allocator();
        mm::enable_kernel_page_table();
    }

    when_debug!({
        log::info!(
            "RAM: {:#x} - {:#x}",
            config::mm::RAM_START,
            config::mm::RAM_END
        );

        log::info!(
            "kernel virtual memory: {:#x} - {:#x}",
            config::mm::kernel_start(),
            config::mm::kernel_end()
        );
    });

    /* Simple tests */
    when_debug!({
        heap::heap_test();
        frame::frame_alloc_test();
    });
=======
static MAIN_HART: AtomicBool = AtomicBool::new(true);

#[unsafe(no_mangle)]
pub fn rust_main(hart_id: usize) -> ! {
    println!("hart {} is running", hart_id);
    if MAIN_HART
        .compare_exchange(true, false, Ordering::Relaxed, Ordering::Relaxed)
        .is_ok()
    {
        /* Initialize logger */
        logger::init();
        /* Initialize heap allocator and page table */
        unsafe {
            heap::init_heap_allocator();
            page_table::enable_kernel_page_table();
        }

        log::info!(
            "RAM: {:#x} - {:#x}",
            config::mm::RAM_START,
            config::mm::RAM_END
        );

        log::info!(
            "kernel physical memory: {:#x} - {:#x}",
            config::mm::KERNEL_START_PHYS,
            config::mm::kernel_end_phys(),
        );

        log::info!(
            "kernel virtual memory: {:#x} - {:#x}",
            config::mm::KERNEL_START,
            config::mm::kernel_end() as usize
        );

        /* Simple tests */
        simdebug::when_debug!({
            heap::heap_test();
            frame::frame_alloc_test();
        });

        simdebug::when_debug!({
            log::info!("start harts");
            boot::start_harts(hart_id);
        });

        simdebug::backtrace_test();
    } else {
        log::info!("hart {} is waiting", hart_id);
    }

    log::info!("hart {} is running", hart_id);
>>>>>>> b16c2850

    loop {
        // executor::task_run_always();
    }
    sbi::shutdown(false);
}<|MERGE_RESOLUTION|>--- conflicted
+++ resolved
@@ -16,62 +16,16 @@
 mod task;
 mod trap;
 
-<<<<<<< HEAD
+use core::sync::atomic::Ordering;
+use core::{arch::global_asm, sync::atomic::AtomicBool};
+
 use mm::{self, frame, heap};
 use simdebug::when_debug;
-=======
-use core::{arch::global_asm, sync::atomic::AtomicBool};
-
-use mm::{
-    frame, heap,
-    vm::page_table::{self, PageTable},
-};
->>>>>>> b16c2850
-
-use core::sync::atomic::Ordering;
 
 pub use syscall::syscall;
 
 extern crate alloc;
 
-<<<<<<< HEAD
-pub fn rust_main() -> ! {
-    /* Initialize logger */
-    logger::init();
-    when_debug!({
-        log::info!("test info");
-        log::error!("test error");
-        log::warn!("test warn");
-        log::debug!("test debug");
-        log::trace!("test trace");
-    });
-
-    /* Initialize heap allocator and page table */
-    unsafe {
-        heap::init_heap_allocator();
-        mm::enable_kernel_page_table();
-    }
-
-    when_debug!({
-        log::info!(
-            "RAM: {:#x} - {:#x}",
-            config::mm::RAM_START,
-            config::mm::RAM_END
-        );
-
-        log::info!(
-            "kernel virtual memory: {:#x} - {:#x}",
-            config::mm::kernel_start(),
-            config::mm::kernel_end()
-        );
-    });
-
-    /* Simple tests */
-    when_debug!({
-        heap::heap_test();
-        frame::frame_alloc_test();
-    });
-=======
 static MAIN_HART: AtomicBool = AtomicBool::new(true);
 
 #[unsafe(no_mangle)]
@@ -83,10 +37,11 @@
     {
         /* Initialize logger */
         logger::init();
+
         /* Initialize heap allocator and page table */
         unsafe {
             heap::init_heap_allocator();
-            page_table::enable_kernel_page_table();
+            mm::enable_kernel_page_table();
         }
 
         log::info!(
@@ -124,7 +79,6 @@
     }
 
     log::info!("hart {} is running", hart_id);
->>>>>>> b16c2850
 
     loop {
         // executor::task_run_always();
