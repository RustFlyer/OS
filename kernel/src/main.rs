#![no_std]
#![no_main]
<<<<<<< HEAD
=======
#![feature(naked_functions)]
>>>>>>> 400a9fba
#![feature(sync_unsafe_cell)]

mod boot;
mod console;
mod entry;
mod lang_item;
mod loader;
mod logging;
mod processor;
mod sbi;
mod task;

use core::{arch::global_asm, sync::atomic::AtomicBool};

use mm::{
    frame, heap,
    vm::page_table::{self, PageTable},
};

use core::sync::atomic::Ordering;

use mm::{frame, heap};

extern crate alloc;

static MAIN_HART: AtomicBool = AtomicBool::new(true);

#[unsafe(no_mangle)]
<<<<<<< HEAD
pub fn rust_main() -> ! {
    logger::init();
    log::info!("test info");
    log::error!("test error");
    log::warn!("test warn");
    log::debug!("test debug");
    log::trace!("test trace");
    simdebug::when_debug!({
        log::info!("when debug");
    });
    log::info!(
        "kernel physical memory: {:#x} - {:#x}",
        config::mm::KERNEL_START_PHYS,
        config::mm::_ekernel as usize
    );
    log::info!(
        "kernel virtual memory: {:#x} - {:#x}",
        config::mm::KERNEL_START,
        config::mm::_ekernel as usize + config::mm::KERNEL_VM_OFFSET
    );

    unsafe { mm::heap::init_heap_allocator() };

    simdebug::when_debug!({
        heap::heap_test();
        frame::frame_alloc_test();
    });

    sbi::shutdown(false);
=======
pub fn rust_main(hart_id: usize) -> ! {
    println!("hart {} is running", hart_id);
    if MAIN_HART
        .compare_exchange(true, false, Ordering::Relaxed, Ordering::Relaxed)
        .is_ok()
    {
        /* Initialize logger */
        logger::init();
        /* Initialize heap allocator and page table */
        unsafe {
            heap::init_heap_allocator();
            page_table::enable_kernel_page_table();
        }

        log::info!(
            "RAM: {:#x} - {:#x}",
            config::mm::RAM_START,
            config::mm::RAM_END
        );

        log::info!(
            "kernel physical memory: {:#x} - {:#x}",
            config::mm::KERNEL_START_PHYS,
            config::mm::kernel_end_phys(),
        );

        log::info!(
            "kernel virtual memory: {:#x} - {:#x}",
            config::mm::KERNEL_START,
            config::mm::kernel_end() as usize
        );

        /* Simple tests */
        simdebug::when_debug!({
            heap::heap_test();
            frame::frame_alloc_test();
        });

        simdebug::when_debug!({
            log::info!("start harts");
            boot::start_harts(hart_id);
        });
    } else {
        log::info!("hart {} is waiting", hart_id);
    }

    log::info!("hart {} is running", hart_id);

>>>>>>> 400a9fba
    loop {}
    sbi::shutdown(false);
}<|MERGE_RESOLUTION|>--- conflicted
+++ resolved
@@ -1,9 +1,6 @@
 #![no_std]
 #![no_main]
-<<<<<<< HEAD
-=======
 #![feature(naked_functions)]
->>>>>>> 400a9fba
 #![feature(sync_unsafe_cell)]
 
 mod boot;
@@ -25,44 +22,11 @@
 
 use core::sync::atomic::Ordering;
 
-use mm::{frame, heap};
-
 extern crate alloc;
 
 static MAIN_HART: AtomicBool = AtomicBool::new(true);
 
 #[unsafe(no_mangle)]
-<<<<<<< HEAD
-pub fn rust_main() -> ! {
-    logger::init();
-    log::info!("test info");
-    log::error!("test error");
-    log::warn!("test warn");
-    log::debug!("test debug");
-    log::trace!("test trace");
-    simdebug::when_debug!({
-        log::info!("when debug");
-    });
-    log::info!(
-        "kernel physical memory: {:#x} - {:#x}",
-        config::mm::KERNEL_START_PHYS,
-        config::mm::_ekernel as usize
-    );
-    log::info!(
-        "kernel virtual memory: {:#x} - {:#x}",
-        config::mm::KERNEL_START,
-        config::mm::_ekernel as usize + config::mm::KERNEL_VM_OFFSET
-    );
-
-    unsafe { mm::heap::init_heap_allocator() };
-
-    simdebug::when_debug!({
-        heap::heap_test();
-        frame::frame_alloc_test();
-    });
-
-    sbi::shutdown(false);
-=======
 pub fn rust_main(hart_id: usize) -> ! {
     println!("hart {} is running", hart_id);
     if MAIN_HART
@@ -111,7 +75,6 @@
 
     log::info!("hart {} is running", hart_id);
 
->>>>>>> 400a9fba
     loop {}
     sbi::shutdown(false);
 }