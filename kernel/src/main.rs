#![no_std]
#![no_main]
#![feature(btree_cursors)]
#![feature(naked_functions)]
#![feature(sync_unsafe_cell)]
#![allow(clippy::module_inception)]
#![allow(dead_code)]

mod boot;
mod console;
mod entry;
mod lang_item;
mod link_app;
mod loader;
mod logging;
mod processor;
mod sbi;
mod syscall;
mod task;
mod trap;
mod vm;

use core::ptr;

use config::mm::{DTB_END, DTB_START};
use driver::block_device_test;
use mm::{self, frame, heap};
use processor::hart;
use simdebug::when_debug;

#[macro_use]
extern crate alloc;

static mut INITIALIZED: bool = false;

#[unsafe(no_mangle)]
pub fn rust_main(hart_id: usize, dtb_addr: usize) -> ! {
    executor::init(hart_id);

    // SAFETY: Only the first hart will run this code block.
    if unsafe { !INITIALIZED } {
        /* Initialize logger */
        logger::init();
        log::info!("hart {}: initializing kernel", hart_id);

        /* Initialize heap allocator and page table */
        unsafe {
            config::mm::DTB_ADDR = dtb_addr;
            heap::init_heap_allocator();
            log::info!("hart {}: initialized heap allocator", hart_id);
            frame::init_frame_allocator();
            log::info!("hart {}: initialized frame allocator", hart_id);
            mm::vm::switch_to_kernel_page_table();
            log::info!("hart {}: switched to kernel page table", hart_id);
            riscv::asm::fence();
            ptr::write_volatile(&raw mut INITIALIZED, true);
        }

        log::info!(
            "kernel physical memory: {:#x} - {:#x}",
            config::mm::KERNEL_START_PHYS,
            config::mm::kernel_end_phys(),
        );
        log::info!(
            "kernel virtual memory: {:#x} - {:#x}",
            config::mm::KERNEL_START,
            config::mm::kernel_end()
        );
        log::info!(
            ".text {:#x} - {:#x}",
            config::mm::text_start(),
            config::mm::text_end()
        );
        log::info!(
            ".rodata {:#x} - {:#x}",
            config::mm::rodata_start(),
            config::mm::rodata_end()
        );
        log::info!(
            ".data {:#x} - {:#x}",
            config::mm::data_start(),
            config::mm::data_end()
        );
        log::info!(
            ".bss {:#x} - {:#x}",
            config::mm::bss_start(),
            config::mm::bss_end()
        );
        log::info!("device tree blob {:#x} - {:#x}", DTB_START, DTB_END,);
        log::info!("device tree blob PA start: {:#x}", dtb_addr);
        log::info!("====== kernel memory layout end ======");

<<<<<<< HEAD
        // driver::init();
        // log::info!("hart {}: initializing driver", hart_id);

        // osfs::init();
        // log::info!("hart {}: initializing FS", hart_id);
=======
        driver::init();
        log::info!("hart {}: initialized driver", hart_id);

        // block_device_test();

        osfs::init();
        log::info!("hart {}: initialized FS", hart_id);
>>>>>>> 4bc2d1cf

        // boot::start_harts(hart_id);

        when_debug!({
            simdebug::backtrace_test();
        });

        loader::init();
        task::init();
    } else {
        log::info!("hart {}: enabling page table", hart_id);
        // SAFETY: Only after the first hart has initialized the heap allocator and page table,
        // do the other harts enable the kernel page table.
        unsafe {
            mm::vm::switch_to_kernel_page_table();
        }
    }

    hart::init(hart_id);

    log::info!("hart {}: running", hart_id);

    loop {
        executor::task_run_always_alone(hart_id);
    }
    #[allow(unused)]
    sbi::shutdown(false);
}<|MERGE_RESOLUTION|>--- conflicted
+++ resolved
@@ -90,13 +90,6 @@
         log::info!("device tree blob PA start: {:#x}", dtb_addr);
         log::info!("====== kernel memory layout end ======");
 
-<<<<<<< HEAD
-        // driver::init();
-        // log::info!("hart {}: initializing driver", hart_id);
-
-        // osfs::init();
-        // log::info!("hart {}: initializing FS", hart_id);
-=======
         driver::init();
         log::info!("hart {}: initialized driver", hart_id);
 
@@ -104,7 +97,6 @@
 
         osfs::init();
         log::info!("hart {}: initialized FS", hart_id);
->>>>>>> 4bc2d1cf
 
         // boot::start_harts(hart_id);
 
