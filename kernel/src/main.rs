#![no_std]
#![no_main]
#![feature(btree_cursors)]
#![feature(naked_functions)]
#![feature(sync_unsafe_cell)]
#![allow(dead_code, unused_imports, warnings)]

mod boot;
mod console;
mod entry;
mod lang_item;
mod loader;
mod logging;
mod processor;
mod sbi;
mod syscall;
mod task;
mod trap;
mod vm;

use core::sync::atomic::Ordering;
use core::{arch::global_asm, sync::atomic::AtomicBool};

use mm::{self, frame, heap};
use simdebug::when_debug;

pub use syscall::syscall;

#[macro_use]
extern crate alloc;

static mut INITIALIZED: bool = false;

#[unsafe(no_mangle)]
pub fn rust_main(hart_id: usize) -> ! {
    // SAFETY: Only the first hart will run this code block.
    if unsafe { !INITIALIZED } {
        /* Initialize logger */
        logger::init();
        log::info!("hart {}: initializing kernel", hart_id);

        /* Initialize heap allocator and page table */
        unsafe {
            log::info!("hart {}: initializing heap allocator", hart_id);
            heap::init_heap_allocator();
            log::info!("hart {}: initializing page table", hart_id);
            vm::enable_kernel_page_table();
            INITIALIZED = true;
        }

        log::info!("======== kernel memory layout ========");
        log::info!(
            "RAM: {:#x} - {:#x}",
            config::mm::RAM_START,
            config::mm::RAM_END
        );
        log::info!(
            "kernel physical memory: {:#x} - {:#x}",
            config::mm::KERNEL_START_PHYS,
            config::mm::kernel_end_phys(),
        );
        log::info!(
            "kernel virtual memory: {:#x} - {:#x}",
            config::mm::KERNEL_START,
            config::mm::kernel_end() as usize
        );
        log::info!(
            ".text {:#x} - {:#x}",
            config::mm::text_start(),
            config::mm::text_end()
        );
        log::info!(
            ".rodata {:#x} - {:#x}",
            config::mm::rodata_start(),
            config::mm::rodata_end()
        );
        log::info!(
            ".data {:#x} - {:#x}",
            config::mm::data_start(),
            config::mm::data_end()
        );
        log::info!(
            ".bss {:#x} - {:#x}",
            config::mm::bss_start(),
            config::mm::bss_end()
        );
        log::info!("====== kernel memory layout end ======");

        boot::start_harts(hart_id);

        when_debug!({
            simdebug::backtrace_test();
        });
    } else {
        log::info!("hart {}: enabling page table", hart_id);
        // SAFETY: Only after the first hart has initialized the heap allocator and page table,
        // do the other harts enable the kernel page table.
<<<<<<< HEAD
        unsafe {
            mm::enable_kernel_page_table();
        }
=======
        unsafe { vm::enable_kernel_page_table(); }
>>>>>>> 08b9b84a
    }

    log::info!("hart {}: running", hart_id);

    loop {
        // executor::task_run_always();
    }
    sbi::shutdown(false);
}<|MERGE_RESOLUTION|>--- conflicted
+++ resolved
@@ -28,6 +28,8 @@
 
 #[macro_use]
 extern crate alloc;
+
+global_asm!(include_str!("link_app.asm"));
 
 static mut INITIALIZED: bool = false;
 
@@ -95,13 +97,9 @@
         log::info!("hart {}: enabling page table", hart_id);
         // SAFETY: Only after the first hart has initialized the heap allocator and page table,
         // do the other harts enable the kernel page table.
-<<<<<<< HEAD
         unsafe {
-            mm::enable_kernel_page_table();
+            vm::enable_kernel_page_table();
         }
-=======
-        unsafe { vm::enable_kernel_page_table(); }
->>>>>>> 08b9b84a
     }
 
     log::info!("hart {}: running", hart_id);
