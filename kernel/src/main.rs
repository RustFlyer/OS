#![no_std]
#![no_main]
#![feature(btree_cursors)]
#![feature(naked_functions)]
#![feature(sync_unsafe_cell)]
#![allow(clippy::module_inception)]
#![allow(dead_code)]

mod boot;
<<<<<<< HEAD
mod console;
mod driver_os;
=======
>>>>>>> 0623dae5
mod entry;
mod lang_item;
mod link_app;
mod loader;
mod logging;
<<<<<<< HEAD
mod net;
=======
mod osdriver;
>>>>>>> 0623dae5
mod processor;
mod syscall;
mod task;
mod trap;
mod vm;

use core::ptr;

<<<<<<< HEAD
use ::net::net_bench;
=======
use arch::mm::fence;
>>>>>>> 0623dae5
use config::mm::{DTB_END, DTB_START};
use mm::{self, frame, heap};
use processor::hart;

#[macro_use]
extern crate alloc;

static mut INITIALIZED: bool = false;

pub fn rust_main(hart_id: usize, dtb_addr: usize) -> ! {
    executor::init(hart_id);

    // SAFETY: Only the first hart will run this code block.
    if unsafe { !INITIALIZED } {
        /* Initialize logger */
        logger::init();
        log::info!("hart {}: initializing kernel", hart_id);
        log::info!("dtb_addr: {:#x}", dtb_addr);

        /* Initialize heap allocator and page table */
        unsafe {
<<<<<<< HEAD
            config::mm::DTB_ADDR = dtb_addr;
            log::info!("hart {}: initializing DTB_ADDR {:#x}", hart_id, dtb_addr);
=======
>>>>>>> 0623dae5
            heap::init_heap_allocator();
            log::info!("hart {}: initialized heap allocator", hart_id);
            frame::init_frame_allocator();
            log::info!("hart {}: initialized frame allocator", hart_id);
            vm::switch_to_kernel_page_table();
            log::info!("hart {}: switched to kernel page table", hart_id);
            fence();
            ptr::write_volatile(&raw mut INITIALIZED, true);
        }

        log::info!(
            "kernel physical memory: {:#x} - {:#x}",
            config::mm::KERNEL_START_PHYS,
            config::mm::kernel_end_phys(),
        );
        log::info!(
            "kernel virtual memory: {:#x} - {:#x}",
            config::mm::KERNEL_START,
            config::mm::kernel_end()
        );
        log::info!(
            ".text {:#x} - {:#x}",
            config::mm::text_start(),
            config::mm::text_end()
        );
        log::info!(
            ".rodata {:#x} - {:#x}",
            config::mm::rodata_start(),
            config::mm::rodata_end()
        );
        log::info!(
            ".data {:#x} - {:#x}",
            config::mm::data_start(),
            config::mm::data_end()
        );
        log::info!(
            ".bss {:#x} - {:#x}",
            config::mm::bss_start(),
            config::mm::bss_end()
        );
        log::info!("device tree blob {:#x} - {:#x}", DTB_START, DTB_END,);
        log::info!("device tree blob PA start: {:#x}", dtb_addr);
        log::info!("====== kernel memory layout end ======");

<<<<<<< HEAD
        driver_os::probe_test();
=======
        unsafe {
            config::mm::DTB_ADDR = dtb_addr;
            osdriver::probe_tree();
        }
>>>>>>> 0623dae5

        driver::init();
        log::info!("hart {}: initialized driver", hart_id);

        // block_device_test();
        // net_bench();

        osfs::init();
        log::info!("hart {}: initialized FS success", hart_id);

        // boot::start_harts(hart_id);

        // loader::init();

        task::init();
    } else {
        log::info!("hart {}: enabling page table", hart_id);
        // SAFETY: Only after the first hart has initialized the heap allocator and page table,
        // do the other harts enable the kernel page table.
        unsafe {
            vm::switch_to_kernel_page_table();
        }
    }

    arch::trap::init();

    #[cfg(target_arch = "loongarch64")]
    trap::trap_handler::tlb_init();

    hart::init(hart_id);

    log::info!("hart {}: running", hart_id);

    loop {
        executor::task_run_always_alone(hart_id);
    }
}<|MERGE_RESOLUTION|>--- conflicted
+++ resolved
@@ -7,21 +7,13 @@
 #![allow(dead_code)]
 
 mod boot;
-<<<<<<< HEAD
-mod console;
-mod driver_os;
-=======
->>>>>>> 0623dae5
 mod entry;
 mod lang_item;
 mod link_app;
 mod loader;
 mod logging;
-<<<<<<< HEAD
 mod net;
-=======
 mod osdriver;
->>>>>>> 0623dae5
 mod processor;
 mod syscall;
 mod task;
@@ -30,11 +22,8 @@
 
 use core::ptr;
 
-<<<<<<< HEAD
 use ::net::net_bench;
-=======
 use arch::mm::fence;
->>>>>>> 0623dae5
 use config::mm::{DTB_END, DTB_START};
 use mm::{self, frame, heap};
 use processor::hart;
@@ -56,11 +45,8 @@
 
         /* Initialize heap allocator and page table */
         unsafe {
-<<<<<<< HEAD
             config::mm::DTB_ADDR = dtb_addr;
             log::info!("hart {}: initializing DTB_ADDR {:#x}", hart_id, dtb_addr);
-=======
->>>>>>> 0623dae5
             heap::init_heap_allocator();
             log::info!("hart {}: initialized heap allocator", hart_id);
             frame::init_frame_allocator();
@@ -105,16 +91,9 @@
         log::info!("device tree blob PA start: {:#x}", dtb_addr);
         log::info!("====== kernel memory layout end ======");
 
-<<<<<<< HEAD
-        driver_os::probe_test();
-=======
-        unsafe {
-            config::mm::DTB_ADDR = dtb_addr;
-            osdriver::probe_tree();
-        }
->>>>>>> 0623dae5
+        osdriver::probe_tree();
 
-        driver::init();
+        // driver::init();
         log::info!("hart {}: initialized driver", hart_id);
 
         // block_device_test();
