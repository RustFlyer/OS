use alloc::ffi::CString;

use strum::FromRepr;

use config::{
    inode::InodeMode,
    vfs::{AT_REMOVEDIR, AtFd, OpenFlags, SeekFrom},
};
use driver::sbi::getchar;
use mutex::SleepLock;
use systype::{SysError, SyscallResult};
use vfs::{file::File, kstat::Kstat};

use crate::{
    print,
    processor::current_task,
    vm::user_ptr::{UserReadPtr, UserWritePtr},
};

#[allow(unused)]
static WRITE_LOCK: SleepLock<()> = SleepLock::new(());

pub async fn sys_openat(dirfd: usize, pathname: usize, flags: i32, mode: u32) -> SyscallResult {
    let task = current_task();
    let flags = OpenFlags::from_bits(flags).ok_or(SysError::EINVAL)?;
    let mode = InodeMode::from_bits_truncate(mode);

    let pathname = {
        let mut addr_space_lock = task.addr_space_mut().lock();
        let mut data_ptr = UserReadPtr::<u8>::new(pathname, &mut *addr_space_lock);
        let cstring = data_ptr.read_c_string(256)?;
        cstring.into_string().map_err(|_| SysError::EINVAL)?
    };

    log::debug!("path name = {}", pathname);
    let dentry = task.resolve_path(AtFd::from(dirfd), pathname)?;

    log::debug!("flags = {:?}", flags);
    if flags.contains(OpenFlags::O_CREAT) {
        let parent = dentry.parent().expect("can not create with root entry");
        parent.create(dentry.as_ref(), InodeMode::REG | mode)?;
    }

    let inode = dentry.inode().ok_or(SysError::ENOENT)?;
    if flags.contains(OpenFlags::O_DIRECTORY) && !inode.inotype().is_dir() {
        return Err(SysError::ENOTDIR);
    }

    log::info!("try to open dentry");
    let file = <dyn File>::open(dentry)?;
    file.set_flags(flags);

    log::trace!("file flags: {:?}", file.flags());

    // let root_path = "/".to_string();
    // sys_root_dentry().base_open()?.ls(root_path);

    task.with_mut_fdtable(|ft| ft.alloc(file, flags))
}

pub fn sys_write(fd: usize, addr: usize, len: usize) -> SyscallResult {
    let task = current_task();
    let mut addr_space_lock = task.addr_space_mut().lock();
    let mut data_ptr = UserReadPtr::<u8>::new(addr, &mut *addr_space_lock);

    if fd == 1 {
        let data = unsafe { data_ptr.read_array(len) }?;
        let utf8_str = core::str::from_utf8(&data).map_err(SysError::from_utf8_err)?;
        print!("{}", utf8_str);
        Ok(utf8_str.len())
    } else {
        log::debug!("begin to sys write");
        let file = task.with_mut_fdtable(|ft| ft.get_file(fd))?;
        let buf = unsafe { data_ptr.try_into_slice(len) }?;
        log::debug!("sys write");
        file.write(buf)
    }
}

pub fn sys_read(fd: usize, buf: usize, count: usize) -> SyscallResult {
    let task = current_task();
    let mut addrspace = task.addr_space_mut().lock();

    let ret = if fd == 0 {
        let mut buf = UserWritePtr::<u8>::new(buf, &mut addrspace);
        let data = getchar();
        unsafe {
            buf.write(data)?;
        };
        Ok(1)
    } else {
        let mut buf = UserWritePtr::<u8>::new(buf, &mut addrspace);
        let buf_ptr = unsafe { buf.try_into_mut_slice(count) }?;
        let file = task.with_mut_fdtable(|ft| ft.get_file(fd))?;
        file.read(buf_ptr)
    };

    ret
}

pub fn sys_lseek(fd: usize, offset: isize, whence: usize) -> SyscallResult {
    #[derive(FromRepr)]
    #[repr(usize)]
    enum Whence {
        SeekSet = 0,
        SeekCur = 1,
        SeekEnd = 2,
    }
    let task = current_task();
    let file = task.with_mut_fdtable(|table| table.get_file(fd))?;
    let whence = Whence::from_repr(whence).ok_or(SysError::EINVAL)?;

    match whence {
        Whence::SeekSet => file.seek(SeekFrom::Start(offset as u64)),
        Whence::SeekCur => file.seek(SeekFrom::Current(offset as i64)),
        Whence::SeekEnd => file.seek(SeekFrom::End(offset as i64)),
    }
}

pub fn sys_getcwd(buf: usize, len: usize) -> SyscallResult {
    let task = current_task();
    let mut addr_space = task.addr_space_mut().lock();
    let mut buf = { UserWritePtr::<u8>::new(buf, &mut addr_space) };

    let path = task.cwd_mut().path();
    let bsize = core::cmp::min(path.len() + 1, len);

    let cstr = CString::new(path).expect("fail to convert CString");
    let ret = buf.to_usize();
    unsafe {
        buf.try_into_mut_slice(bsize)?
            .copy_from_slice(&cstr.into_bytes_with_nul());
    }
    Ok(ret)
}

pub fn sys_fstat(fd: usize, stat_buf: usize) -> SyscallResult {
    let task = current_task();
    let mut addr_space = task.addr_space_mut().lock();
    let file = task.with_mut_fdtable(|table| table.get_file(fd))?;
    let kstat = Kstat::from_vfs_file(file.inode())?;
    unsafe {
        UserWritePtr::<Kstat>::new(stat_buf, &mut addr_space).write(kstat)?;
    }
    Ok(0)
}

pub fn sys_close(fd: usize) -> SyscallResult {
    let task = current_task();
    task.with_mut_fdtable(|table| table.remove(fd))?;
    Ok(0)
}

pub fn sys_dup(fd: usize) -> SyscallResult {
    log::info!("[sys_dup] oldfd: {fd}");
    let task = current_task();
    task.with_mut_fdtable(|table| table.dup(fd))
}

pub fn sys_dup3(oldfd: usize, newfd: usize, flags: i32) -> SyscallResult {
    let task = current_task();
    let flags = OpenFlags::from_bits_truncate(flags);
    assert!(oldfd != newfd);
    task.with_mut_fdtable(|table| table.dup3(oldfd, newfd, flags))
}

pub fn sys_mkdirat(dirfd: usize, pathname: usize, mode: u32) -> SyscallResult {
    let task = current_task();
    let mut addr_space = task.addr_space_mut().lock();
    let path = UserReadPtr::<u8>::new(pathname, &mut addr_space).read_c_string(256)?;
    let path = path.into_string().map_err(|_| SysError::EINVAL)?;

    let dentry = task.resolve_path(AtFd::from(dirfd), path)?;
    if !dentry.is_negative() {
        return Err(SysError::EEXIST);
    }

    let parent = dentry.parent().ok_or(SysError::ENOENT)?;
    let mode = InodeMode::from_bits_truncate(mode).union(InodeMode::DIR);
    parent.mkdir(dentry.as_ref(), mode)?;
    Ok(0)
}

pub fn sys_chdir(path: usize) -> SyscallResult {
    let task = current_task();
    let mut addr_space = task.addr_space_mut().lock();
<<<<<<< HEAD
    let path = UserReadPtr::<u8>::new(path, &mut addr_space).read_c_string(256)?;
    let path = path.into_string().map_err(|_| SysError::EINVAL)?;
    log::debug!("[sys_chdir] path: {path}");
    let dentry = task.resolve_path(AtFd::FdCwd, path)?;
=======
    let path = UserReadPtr::<u8>::new(path, &mut addr_space).read_c_string(30)?;
    let pathname = core::str::from_utf8(&path).map_err(SysError::from_utf8_err)?;

    log::debug!("[sys_chdir] path: {pathname}");
    let dentry = task.resolve_path(AtFd::FdCwd, pathname.to_string())?;
>>>>>>> 97422021
    if !dentry.inode().ok_or(SysError::ENOENT)?.inotype().is_dir() {
        return Err(SysError::ENOTDIR);
    }
    task.set_cwd(dentry);
    Ok(0)
}

pub fn sys_unlinkat(dirfd: usize, pathname: usize, flags: i32) -> SyscallResult {
    let task = current_task();
    let mut addr_space = task.addr_space_mut().lock();
    let path = UserReadPtr::<u8>::new(pathname, &mut addr_space).read_c_string(30)?;
    let pathname = core::str::from_utf8(&path).map_err(SysError::from_utf8_err)?;

    log::debug!("[sys_unlinkat] path: {pathname}");
    let dentry = task.resolve_path(AtFd::from(dirfd), pathname.to_string())?;
    let parent = dentry.parent().expect("can not remove root directory");
    let is_dir = dentry.inode().ok_or(SysError::ENOENT)?.inotype().is_dir();

    if flags == AT_REMOVEDIR && !is_dir {
        return Err(SysError::ENOTDIR);
    } else if flags != AT_REMOVEDIR && is_dir {
        return Err(SysError::EISDIR);
    }

    let r = parent.unlink(dentry.as_ref()).map(|_| 0);
    r
}

pub fn sys_getdents64(fd: usize, buf: usize, len: usize) -> SyscallResult {
    log::debug!("[sys_getdents64] fd {fd}, buf {buf:#x}, len {len:#x}");
    let task = current_task();
    let mut addr_space = task.addr_space_mut().lock();
    let file = task.with_mut_fdtable(|table| table.get_file(fd))?;
    let mut ptr = UserWritePtr::<u8>::new(buf, &mut addr_space);
    log::debug!("[sys_getdents64] try to get buf");
    let mut buf = unsafe { ptr.try_into_mut_slice(len) }?;
    log::debug!("[sys_getdents64] try to read dir");
    file.read_dir(&mut buf)
}<|MERGE_RESOLUTION|>--- conflicted
+++ resolved
@@ -184,18 +184,10 @@
 pub fn sys_chdir(path: usize) -> SyscallResult {
     let task = current_task();
     let mut addr_space = task.addr_space_mut().lock();
-<<<<<<< HEAD
     let path = UserReadPtr::<u8>::new(path, &mut addr_space).read_c_string(256)?;
     let path = path.into_string().map_err(|_| SysError::EINVAL)?;
     log::debug!("[sys_chdir] path: {path}");
     let dentry = task.resolve_path(AtFd::FdCwd, path)?;
-=======
-    let path = UserReadPtr::<u8>::new(path, &mut addr_space).read_c_string(30)?;
-    let pathname = core::str::from_utf8(&path).map_err(SysError::from_utf8_err)?;
-
-    log::debug!("[sys_chdir] path: {pathname}");
-    let dentry = task.resolve_path(AtFd::FdCwd, pathname.to_string())?;
->>>>>>> 97422021
     if !dentry.inode().ok_or(SysError::ENOENT)?.inotype().is_dir() {
         return Err(SysError::ENOTDIR);
     }
@@ -207,10 +199,10 @@
     let task = current_task();
     let mut addr_space = task.addr_space_mut().lock();
     let path = UserReadPtr::<u8>::new(pathname, &mut addr_space).read_c_string(30)?;
-    let pathname = core::str::from_utf8(&path).map_err(SysError::from_utf8_err)?;
-
-    log::debug!("[sys_unlinkat] path: {pathname}");
-    let dentry = task.resolve_path(AtFd::from(dirfd), pathname.to_string())?;
+    let path = path.into_string().map_err(|_| SysError::EINVAL)?;
+
+    log::debug!("[sys_unlinkat] path: {path}");
+    let dentry = task.resolve_path(AtFd::from(dirfd), path)?;
     let parent = dentry.parent().expect("can not remove root directory");
     let is_dir = dentry.inode().ok_or(SysError::ENOENT)?.inotype().is_dir();
 
@@ -220,8 +212,7 @@
         return Err(SysError::EISDIR);
     }
 
-    let r = parent.unlink(dentry.as_ref()).map(|_| 0);
-    r
+    parent.unlink(dentry.as_ref()).map(|_| 0)
 }
 
 pub fn sys_getdents64(fd: usize, buf: usize, len: usize) -> SyscallResult {
