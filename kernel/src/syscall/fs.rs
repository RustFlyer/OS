use alloc::ffi::CString;

<<<<<<< HEAD
=======
use driver::{BLOCK_DEVICE, sbi::getchar};
use osfs::FS_MANAGER;
>>>>>>> 8f06e263
use strum::FromRepr;

use config::{
    inode::InodeMode,
    vfs::{AT_REMOVEDIR, AtFd, MountFlags, OpenFlags, SeekFrom},
};
use driver::sbi::getchar;
use mutex::SleepLock;
use systype::{SysError, SyscallResult};
use vfs::{file::File, kstat::Kstat, path::split_parent_and_name, sys_root_dentry};

use crate::{
    print,
    processor::current_task,
    vm::user_ptr::{UserReadPtr, UserWritePtr},
};

#[allow(unused)]
static WRITE_LOCK: SleepLock<()> = SleepLock::new(());

pub async fn sys_openat(dirfd: usize, pathname: usize, flags: i32, mode: u32) -> SyscallResult {
    let task = current_task();
    let flags = OpenFlags::from_bits(flags).ok_or(SysError::EINVAL)?;
    let mode = InodeMode::from_bits_truncate(mode);

    let pathname = {
        let mut addr_space_lock = task.addr_space_mut().lock();
        let mut data_ptr = UserReadPtr::<u8>::new(pathname, &mut *addr_space_lock);
        let cstring = data_ptr.read_c_string(256)?;
        cstring.into_string().map_err(|_| SysError::EINVAL)?
    };

    log::debug!("path name = {}", pathname);
    let dentry = task.resolve_path(AtFd::from(dirfd), pathname)?;

    log::debug!("flags = {:?}", flags);
    if flags.contains(OpenFlags::O_CREAT) {
        let parent = dentry.parent().expect("can not create with root entry");
        parent.create(dentry.as_ref(), InodeMode::REG | mode)?;
    }

    let inode = dentry.inode().ok_or(SysError::ENOENT)?;
    if flags.contains(OpenFlags::O_DIRECTORY) && !inode.inotype().is_dir() {
        return Err(SysError::ENOTDIR);
    }

    log::info!("try to open dentry");
    let file = <dyn File>::open(dentry)?;
    file.set_flags(flags);

    log::trace!("file flags: {:?}", file.flags());

    let root_path = "/".to_string();
    sys_root_dentry().base_open()?.ls(root_path);

    task.with_mut_fdtable(|ft| ft.alloc(file, flags))
}

pub fn sys_write(fd: usize, addr: usize, len: usize) -> SyscallResult {
    let task = current_task();
    let mut addr_space_lock = task.addr_space_mut().lock();
    let mut data_ptr = UserReadPtr::<u8>::new(addr, &mut *addr_space_lock);

    let file = task.with_mut_fdtable(|ft| ft.get_file(fd))?;
    let buf = unsafe { data_ptr.try_into_slice(len) }?;
    file.write(buf)
}

pub fn sys_read(fd: usize, buf: usize, count: usize) -> SyscallResult {
    let task = current_task();
    let mut addrspace = task.addr_space_mut().lock();

    let mut buf = UserWritePtr::<u8>::new(buf, &mut addrspace);
    let buf_ptr = unsafe { buf.try_into_mut_slice(count) }?;
    let file = task.with_mut_fdtable(|ft| ft.get_file(fd))?;
    file.read(buf_ptr)
}

pub fn sys_lseek(fd: usize, offset: isize, whence: usize) -> SyscallResult {
    #[derive(FromRepr)]
    #[repr(usize)]
    enum Whence {
        SeekSet = 0,
        SeekCur = 1,
        SeekEnd = 2,
    }
    let task = current_task();
    let file = task.with_mut_fdtable(|table| table.get_file(fd))?;
    let whence = Whence::from_repr(whence).ok_or(SysError::EINVAL)?;

    match whence {
        Whence::SeekSet => file.seek(SeekFrom::Start(offset as u64)),
        Whence::SeekCur => file.seek(SeekFrom::Current(offset as i64)),
        Whence::SeekEnd => file.seek(SeekFrom::End(offset as i64)),
    }
}

pub fn sys_getcwd(buf: usize, len: usize) -> SyscallResult {
    let task = current_task();
    let mut addr_space = task.addr_space_mut().lock();
    let mut buf = { UserWritePtr::<u8>::new(buf, &mut addr_space) };

    let path = task.cwd_mut().path();
    let bsize = core::cmp::min(path.len() + 1, len);

    let cstr = CString::new(path).expect("fail to convert CString");
    let ret = buf.to_usize();
    unsafe {
        buf.try_into_mut_slice(bsize)?
            .copy_from_slice(&cstr.into_bytes_with_nul());
    }
    Ok(ret)
}

pub fn sys_fstat(fd: usize, stat_buf: usize) -> SyscallResult {
    let task = current_task();
    let mut addr_space = task.addr_space_mut().lock();
    let file = task.with_mut_fdtable(|table| table.get_file(fd))?;
    let kstat = Kstat::from_vfs_file(file.inode())?;
    unsafe {
        UserWritePtr::<Kstat>::new(stat_buf, &mut addr_space).write(kstat)?;
    }
    Ok(0)
}

pub fn sys_close(fd: usize) -> SyscallResult {
    let task = current_task();
    task.with_mut_fdtable(|table| table.remove(fd))?;
    Ok(0)
}

pub fn sys_dup(fd: usize) -> SyscallResult {
    log::info!("[sys_dup] oldfd: {fd}");
    let task = current_task();
    task.with_mut_fdtable(|table| table.dup(fd))
}

pub fn sys_dup3(oldfd: usize, newfd: usize, flags: i32) -> SyscallResult {
    let task = current_task();
    let flags = OpenFlags::from_bits_truncate(flags);
    assert!(oldfd != newfd);
    task.with_mut_fdtable(|table| table.dup3(oldfd, newfd, flags))
}

pub fn sys_mkdirat(dirfd: usize, pathname: usize, mode: u32) -> SyscallResult {
    let task = current_task();
    let mut addr_space = task.addr_space_mut().lock();
    let path = UserReadPtr::<u8>::new(pathname, &mut addr_space).read_c_string(256)?;
    let path = path.into_string().map_err(|_| SysError::EINVAL)?;

    let dentry = task.resolve_path(AtFd::from(dirfd), path)?;
    if !dentry.is_negative() {
        return Err(SysError::EEXIST);
    }

    let parent = dentry.parent().ok_or(SysError::ENOENT)?;
    let mode = InodeMode::from_bits_truncate(mode).union(InodeMode::DIR);
    parent.mkdir(dentry.as_ref(), mode)?;
    Ok(0)
}

pub fn sys_chdir(path: usize) -> SyscallResult {
    let task = current_task();
    let mut addr_space = task.addr_space_mut().lock();
    let path = UserReadPtr::<u8>::new(path, &mut addr_space).read_c_string(256)?;
    let path = path.into_string().map_err(|_| SysError::EINVAL)?;
    log::debug!("[sys_chdir] path: {path}");
    let dentry = task.resolve_path(AtFd::FdCwd, path)?;
    if !dentry.inode().ok_or(SysError::ENOENT)?.inotype().is_dir() {
        return Err(SysError::ENOTDIR);
    }
    task.set_cwd(dentry);
    Ok(0)
}

pub fn sys_unlinkat(dirfd: usize, pathname: usize, flags: i32) -> SyscallResult {
    let task = current_task();
    let mut addr_space = task.addr_space_mut().lock();
    let path = UserReadPtr::<u8>::new(pathname, &mut addr_space).read_c_string(30)?;
    let path = path.into_string().map_err(|_| SysError::EINVAL)?;

    log::debug!("[sys_unlinkat] path: {path}");
    let dentry = task.resolve_path(AtFd::from(dirfd), path)?;
    let parent = dentry.parent().expect("can not remove root directory");
    let is_dir = dentry.inode().ok_or(SysError::ENOENT)?.inotype().is_dir();

    if flags == AT_REMOVEDIR && !is_dir {
        return Err(SysError::ENOTDIR);
    } else if flags != AT_REMOVEDIR && is_dir {
        return Err(SysError::EISDIR);
    }

    parent.unlink(dentry.as_ref()).map(|_| 0)
}

pub fn sys_getdents64(fd: usize, buf: usize, len: usize) -> SyscallResult {
    log::debug!("[sys_getdents64] fd {fd}, buf {buf:#x}, len {len:#x}");
    let task = current_task();
    let mut addr_space = task.addr_space_mut().lock();
    let file = task.with_mut_fdtable(|table| table.get_file(fd))?;
    let mut ptr = UserWritePtr::<u8>::new(buf, &mut addr_space);
    log::debug!("[sys_getdents64] try to get buf");
    let mut buf = unsafe { ptr.try_into_mut_slice(len) }?;
    log::debug!("[sys_getdents64] try to read dir");
    file.read_dir(&mut buf)
}

pub fn sys_mount(
    source: usize,
    target: usize,
    fstype: usize,
    flags: u32,
    data: usize,
) -> SyscallResult {
    let task = current_task();
    let mut addr_space = task.addr_space_mut().lock();

    let mut read_c_str = |ptr| {
        let path = UserReadPtr::<u8>::new(ptr, &mut addr_space).read_c_string(30)?;
        Ok(core::str::from_utf8(&path)
            .map_err(SysError::from_utf8_err)?
            .to_string())
    };

    let source = read_c_str(source)?;
    let target = read_c_str(target)?;
    let fstype = read_c_str(fstype)?;
    let flags = MountFlags::from_bits(flags).ok_or(SysError::EINVAL)?;
    let data = read_c_str(data)?;

    log::debug!(
        "[sys_mount] source:{source:?}, target:{target:?}, fstype:{fstype:?}, flags:{flags:?}, data:{data:?}",
    );

    let ext4_type = FS_MANAGER.lock().get("ext4").unwrap().clone();
    let fs_type = FS_MANAGER
        .lock()
        .get(&fstype)
        .unwrap_or(&ext4_type.clone())
        .clone();

    let _fs_root = match fs_type.name().as_str() {
        name @ "ext4" => {
            let dev = if name.eq("ext4") {
                Some(BLOCK_DEVICE.get().unwrap().clone())
            } else {
                None
            };
            let (parent, name) = split_parent_and_name(&target);

            let parent = task.resolve_path(AtFd::FdCwd, parent.to_string())?;
            fs_type.mount(name.unwrap(), Some(parent), flags, dev)?
        }
        _ => return Err(SysError::EINVAL),
    };
    Ok(0)
}<|MERGE_RESOLUTION|>--- conflicted
+++ resolved
@@ -1,23 +1,18 @@
-use alloc::ffi::CString;
-
-<<<<<<< HEAD
-=======
-use driver::{BLOCK_DEVICE, sbi::getchar};
-use osfs::FS_MANAGER;
->>>>>>> 8f06e263
+use alloc::{ffi::CString, string::ToString};
+
 use strum::FromRepr;
 
 use config::{
     inode::InodeMode,
     vfs::{AT_REMOVEDIR, AtFd, MountFlags, OpenFlags, SeekFrom},
 };
-use driver::sbi::getchar;
+use driver::BLOCK_DEVICE;
 use mutex::SleepLock;
+use osfs::FS_MANAGER;
 use systype::{SysError, SyscallResult};
 use vfs::{file::File, kstat::Kstat, path::split_parent_and_name, sys_root_dentry};
 
 use crate::{
-    print,
     processor::current_task,
     vm::user_ptr::{UserReadPtr, UserWritePtr},
 };
@@ -32,7 +27,7 @@
 
     let pathname = {
         let mut addr_space_lock = task.addr_space_mut().lock();
-        let mut data_ptr = UserReadPtr::<u8>::new(pathname, &mut *addr_space_lock);
+        let mut data_ptr = UserReadPtr::<u8>::new(pathname, &mut addr_space_lock);
         let cstring = data_ptr.read_c_string(256)?;
         cstring.into_string().map_err(|_| SysError::EINVAL)?
     };
@@ -66,7 +61,7 @@
 pub fn sys_write(fd: usize, addr: usize, len: usize) -> SyscallResult {
     let task = current_task();
     let mut addr_space_lock = task.addr_space_mut().lock();
-    let mut data_ptr = UserReadPtr::<u8>::new(addr, &mut *addr_space_lock);
+    let mut data_ptr = UserReadPtr::<u8>::new(addr, &mut addr_space_lock);
 
     let file = task.with_mut_fdtable(|ft| ft.get_file(fd))?;
     let buf = unsafe { data_ptr.try_into_slice(len) }?;
@@ -224,9 +219,7 @@
 
     let mut read_c_str = |ptr| {
         let path = UserReadPtr::<u8>::new(ptr, &mut addr_space).read_c_string(30)?;
-        Ok(core::str::from_utf8(&path)
-            .map_err(SysError::from_utf8_err)?
-            .to_string())
+        path.into_string().map_err(|_| SysError::EINVAL)
     };
 
     let source = read_c_str(source)?;
