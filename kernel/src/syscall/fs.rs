use alloc::{
    boxed::Box,
    ffi::CString,
    string::{String, ToString},
    sync::Arc,
    vec::Vec,
};
use core::{
    cmp, mem,
    pin::Pin,
    ptr,
    sync::atomic::AtomicU8,
    task::{Context, Poll},
    time::Duration,
};

use strum::FromRepr;

use arch::time::get_time_duration;
use config::{
    device::BLOCK_SIZE,
    inode::{InodeMode, InodeType},
    vfs::{AccessFlags, AtFd, AtFlags, MountFlags, OpenFlags, PollEvents, RenameFlags, SeekFrom},
};
use driver::BLOCK_DEVICE;
use osfs::{
    FS_MANAGER,
    dev::{
        loopx::{
            blkinfo::{BlkIoctlCmd, HdGeometry},
            loopinfo::{LoopInfo64, LoopIoctlCmd},
        },
        rtc::{RtcTime, ioctl::RtcIoctlCmd},
        tty::{
            TtyIoctlCmd,
            ioctl::{Pid, Termios, WinSize},
        },
    },
    fd_table::{FdFlags, FdSet},
    pipe::{inode::PIPE_BUF_LEN, new_pipe},
    pselect::{FilePollRet, PSelectFuture},
    special::{
        bpf::BpfFile,
        epoll::file::EpollFile,
        eventfd::file::EventFdFile,
        fscontext::FsContextFile,
        inotify::{
            dentry::InotifyDentry,
            file::InotifyFile,
            flags::{InotifyFlags, InotifyMask},
            inode::InotifyInode,
        },
        io_uring::file::IoUringFile,
        memfd::{
            dentry::MemDentry,
            file::MemFile,
            flags::{MemfdFlags, MemfdSeals},
            inode::MemInode,
        },
        opentree::OpenTreeFile,
        signalfd::file::SignalFdFile,
        timerfd::file::TimerFdFile,
    },
};
use osfuture::{Select2Futures, SelectOutput};
use systype::{
    error::{SysError, SysResult, SyscallResult},
    splice::SpliceFlags,
    time::TimeSpec,
};
use timer::{TimedTaskResult, TimeoutFuture};
use vfs::{
    dentry::Dentry,
    file::File,
<<<<<<< HEAD
    handle::{FileHandleData, FileHandleHeader, HANDLE_LEN},
=======
    handle::{FileHandle, FileHandleData, FileHandleHeader, HANDLE_LEN},
    inode::Inode,
>>>>>>> 0b3b79fb
    kstat::Kstat,
    path::{Path, split_parent_and_name},
    sys_root_dentry,
};

use crate::{
    logging::enable_log,
    processor::current_task,
    task::{TaskState, sig_members::IntrBySignalFuture, signal::sig_info::SigSet},
    vm::user_ptr::{UserReadPtr, UserReadWritePtr, UserWritePtr},
};

/// The `open`() system call opens the file specified by `pathname`.  If the specified file does not ex‐
/// ist, it may optionally (if `O_CREAT` is specified in flags) be created by `open`().
///
/// # Returns
/// The return value of open() is a file descriptor, a small, nonnegative integer that  is  used  in
/// subsequent system calls (`read`(2), `write`(2), `lseek`(2), `fcntl`(2), etc.) to refer to the open file.
/// The file descriptor returned by a successful call will be the lowest-numbered file descriptor
/// not currently open for the process.
/// - default,  the new file descriptor is set to remain open across an `execve`(2) (i.e., the
///   `FD_CLOEXEC` file descriptor flag described in `fcntl`(2) is initially  disabled); the `O_CLOEXEC`
///   flag, described in `man 2 openat`, can be used to change this default.  
///
/// # Tips
///
/// - The `file offset` is set to the beginning of the file (see `lseek`(2)).
/// - A call to `open()` creates a new open file description, an entry in the system-wide table of  open
///   files.  The open file description records the file offset and the file status flags.
/// - A file descriptor is a reference to an open file description; this reference is unaffected if
///   `pathname` is subsequently removed or modified to refer to a different file. For further details
///   on open file descriptions, see `man 2 openat`.
///
/// # Flags
/// The argument `flags` must include one of the following access modes: `O_RDONLY`, `O_WRONLY`, or
/// `O_RDWR`. These request opening the file read-only, write-only, or read/write, respectively.
///        
/// In addition, zero or more file creation flags and file status flags can be bitwise-or'd in
/// flags.  
///
/// The file creation flags are `O_CLOEXEC`, `O_CREAT`, `O_DIRECTORY`, `O_EXCL`, `O_NOCTTY`,  `O_NOFOLLOW`
/// , `O_TMPFILE`, and `O_TRUNC`.  
///
/// The file status flags are all of the remaining flags listed in `man 2 openat`.
pub async fn sys_openat(dirfd: usize, pathname: usize, flags: i32, mode: u32) -> SyscallResult {
    let task = current_task();
    let uid = task.uid();
    let gid = task.get_pgid();
    let flags = OpenFlags::from_bits(flags).ok_or(SysError::EINVAL)?;
    // `mode` is not supported yet.
    // The mode argument specifies the file mode bits be applied when a new file is created.
    // This argument must be supplied when O_CREAT or O_TMPFILE is specified in flags;
    // Note that this mode applies only to future accesses of the newly created file;
    let mode = InodeMode::from_bits_truncate(mode);

    let path = {
        let addr_space = task.addr_space();
        let mut data_ptr = UserReadPtr::<u8>::new(pathname, &addr_space);
        let cstring = data_ptr.read_c_string(256)?;
        cstring.into_string().map_err(|_| SysError::EINVAL)?
    };

    let name = path.clone();
    log::info!("[sys_openat] dirfd: {dirfd:#x}, path: {path}, flags: {flags:?}, mode: {mode:?}");

    if path == "/dev/tty" {
        enable_log();
    }

    let mut dentry = task.walk_at(AtFd::from(dirfd), path)?;

    if flags.contains(OpenFlags::O_TMPFILE) {
        let inode = dentry.inode().ok_or(SysError::ENOENT)?;
        let inode_type = inode.inotype();
        if flags.contains(OpenFlags::O_DIRECTORY) && !inode_type.is_dir() {
            return Err(SysError::ENOTDIR);
        }
        let t = get_time_duration().as_micros() as u32;
        let subdentry = dentry.new_neg_child(format!("tmp{}", t).as_str());
        dentry.create(&subdentry, InodeMode::REG)?;
        let inode = subdentry.inode().ok_or(SysError::ENOENT)?;
        let file = <dyn File>::open(subdentry)?;
        file.set_flags(OpenFlags::O_RDWR);
        log::debug!("[sys_openat] opened tmpfile {:?}", name);
        inode.set_nlink(0);
        inode.set_time(get_time_duration().into());
        inode.set_mode(mode.union(InodeMode::REG));
        return task.with_mut_fdtable(|ft| ft.alloc(file, flags));
    }

    log::info!("[sys_openat] dentry path: {}", dentry.path());
    // Handle symlinks early here to simplify the logic.
    if !dentry.is_negative() && dentry.inode().unwrap().inotype().is_symlink() {
        log::info!("[sys_openat] non-null dentry is_symlink");
        if flags.contains(OpenFlags::O_NOFOLLOW) {
            return Err(SysError::ELOOP);
        }
        dentry = Path::resolve_symlink_through(dentry)?;
    }

    let _cred = task.perm_mut();
    let cred = _cred.lock();
    let groups = &cred.groups;

    // Create a regular file when `O_CREAT` is specified if the file does not exist.
    if dentry.is_negative() {
        if flags.contains(OpenFlags::O_CREAT) {
            let parent = dentry.parent().unwrap();
            if !parent.inode().unwrap().check_permission(
                uid as u32,
                gid as u32,
                groups,
                AccessFlags::W_OK | AccessFlags::X_OK,
            ) {
                return Err(SysError::EACCES);
            }

            log::debug!("[sys_openat] create a new file");
            parent.create(&dentry, InodeMode::REG)?
        } else {
            return Err(SysError::ENOENT);
        }
    }

    // Now `dentry` must be valid.
    let inode = dentry.inode().unwrap();
    let inode_type = inode.inotype();

    if flags.writable() || flags.contains(OpenFlags::O_TRUNC) {
        if !inode.check_permission(uid as u32, gid as u32, groups, AccessFlags::W_OK) {
            return Err(SysError::EACCES);
        }
    }

    if !inode_type.is_dir() && flags.contains(OpenFlags::O_DIRECTORY) {
        return Err(SysError::ENOTDIR);
    }
    if inode_type.is_dir() && flags.writable() {
        return Err(SysError::EISDIR);
    }

    if inode_type.is_reg() && flags.contains(OpenFlags::O_TRUNC) && flags.writable() {
        inode.set_size(0).unwrap();
    }

    let file = <dyn File>::open(dentry)?;
    file.set_flags(flags);

    log::debug!("[sys_openat] opened {:?} is_dir: {:?}", name, inode_type);

    task.with_mut_fdtable(|ft| ft.alloc(file, flags))
}

/// `write()`  writes up to `len` bytes from the `addr`(the address of data in memory) to the file
/// referred to by the file descriptor `fd`.
///
/// # Returns
/// On success, the `number` of bytes written is returned.  On error, -1 is returned, and errno is set
/// to indicate the cause of the error.
///
/// # Tips
/// - `write()` allows user to write messages from `addr` to any accessed file, including real and virtual
///   files such as stdout. When user calls `printf` in user space without `close(STDOUT)` + `dup`, the `fd` is STDOUT
///   by default.
/// - This is a `async` syscall, which means that it likely `yield` or `suspend` when called. Therefore, use
///   `lock` carefully and do not pass the `lock` across `await` as possible.
pub async fn sys_write(fd: usize, addr: usize, len: usize) -> SyscallResult {
    // log::debug!("[sys_write] fd: {fd}, addr: {addr:#x}, len: {len:#x}");

    let task = current_task();
    let addr_space = task.addr_space();
    let mut data_ptr = UserReadPtr::<u8>::new(addr, &addr_space);

    let file = task.with_mut_fdtable(|ft| ft.get_file(fd))?;
    let buf = unsafe { data_ptr.try_into_slice(len) }?;

    file.write(buf).await
}

/// `read()`  attempts  to  read up to `len` bytes from file descriptor `fd` into the buffer starting at
/// `buf`.
///
/// # Returns
/// On  success, the `number` of bytes read is returned (zero indicates end of file), and the file `offset`
/// is advanced by this number.
///
/// # Tips
/// - `read()` allows user to read messages from any accessed file to `addr` , including real and virtual
///   files such as stdin. When user calls `getchar` in user space without `close(STDIN)` + `dup`, the `fd` is STDIN by default.
/// - This is a `async` syscall, which means that it likely `yield` or `suspend` when called. Therefore, use
///   `lock` carefully and do not pass the `lock` across `await` as possible.
pub async fn sys_read(fd: usize, buf: usize, len: usize) -> SyscallResult {
    log::debug!("[sys_read] fd: {fd}, buf: {buf:#x}, len: {len:#x}");

    let task = current_task();
    let addr_space = task.addr_space();
    let mut buf = UserWritePtr::<u8>::new(buf, &addr_space);

    let buf_ptr = unsafe { buf.try_into_mut_slice(len) }?;
    let file = task.with_mut_fdtable(|ft| ft.get_file(fd))?;
    file.read(buf_ptr).await
}

pub fn sys_readlinkat(dirfd: usize, pathname: usize, buf: usize, bufsiz: usize) -> SyscallResult {
    let task = current_task();
    let addr_space = task.addr_space();
    let path = UserReadPtr::<u8>::new(pathname, &addr_space).read_c_string(256)?;
    let path = path.into_string().map_err(|_| SysError::EINVAL)?;

    log::info!("[sys_readlinkat] dirfd: {dirfd}, path: {path}, bufsiz: {bufsiz:#x}");

    let dentry = task.walk_at(AtFd::from(dirfd), path)?;
    let inode = dentry.inode().ok_or(SysError::ENOENT)?;

    if !inode.inotype().is_symlink() {
        return Err(SysError::EINVAL);
    }

    let file = <dyn File>::open(dentry).unwrap();
    let link_path = file.readlink()?;

    // log::info!("[sys_readlinkat] link_path : [{link_path}]");

    let mut buf_ptr = UserWritePtr::<u8>::new(buf, &addr_space);
    let len = cmp::min(link_path.len(), bufsiz);
    unsafe {
        buf_ptr
            .try_into_mut_slice(len)?
            .copy_from_slice(&link_path.as_bytes()[..len]);
    }
    Ok(len)
}

/// `lseek()`  repositions  the  file `offset` of the open file description associated with the file
/// descriptor `fd` to the argument `offset` according to the directive `whence` as follows:
/// # Whence
/// - `SEEK_SET`: The file offset is set to `offset` bytes.
/// - `SEEK_CUR`: The file offset is set to its `current` location plus `offset` bytes.
/// - `SEEK_END`: The file offset is set to the `size` of the file plus `offset` bytes.
/// # Tips
/// - `lseek()` allows the file offset to be set **beyond** the `end` of the file (but this does **not change**
///   the `size` of the file).  If data is **later written** at this point, **subsequent reads** of the data in
///   the gap (a "hole") return `null` bytes ('\0') until data is actually written into the gap.
pub fn sys_lseek(fd: usize, offset: isize, whence: usize) -> SyscallResult {
    log::info!("[sys_lseek] fd: {fd}, offset: {offset}, whence: {whence}");

    #[derive(FromRepr)]
    #[repr(usize)]
    enum Whence {
        Set = 0,
        Cur = 1,
        End = 2,
    }
    let task = current_task();
    let file = task.with_mut_fdtable(|table| table.get_file(fd))?;
    let whence = Whence::from_repr(whence).ok_or(SysError::EINVAL)?;

    match whence {
        Whence::Set => file.seek(SeekFrom::Start(offset as u64)),
        Whence::Cur => file.seek(SeekFrom::Current(offset as i64)),
        Whence::End => file.seek(SeekFrom::End(offset as i64)),
    }
}

/// `getcwd()` get current working directory and push it into a `len`-size space `buf`.
///
/// # Returns
/// On success, these functions return a `pointer` to a string containing the `pathname` of the current
/// working directory.
/// On  failure,  these functions return NULL, and `errno` is set to indicate the error.
pub fn sys_getcwd(buf: usize, len: usize) -> SyscallResult {
    log::info!("[sys_getcwd] len: {len:#x}");

    let task = current_task();
    let addr_space = task.addr_space();
    let mut buf = { UserWritePtr::<u8>::new(buf, &addr_space) };

    let path = task.cwd_mut().path();
    let bsize = core::cmp::min(path.len() + 1, len);

    let cstr = CString::new(path).expect("fail to convert CString");
    let ret = buf.to_usize();
    unsafe {
        buf.try_into_mut_slice(bsize)?
            .copy_from_slice(&cstr.into_bytes_with_nul());
    }

    Ok(ret)
}

/// `fstat()` get file status.
/// These functions return information about a file, in the buffer pointed to by statbuf.
///
/// # Tips
/// - No permmissions are required on the file itself.
///
/// # Returns
/// return information about a file as a stat struct
/// ```c
/// [rept(C)]
/// struct stat {
///     dev_t     st_dev;         /* ID of device containing file */
///     ino_t     st_ino;         /* Inode number */
///     mode_t    st_mode;        /* File type and mode */
///     nlink_t   st_nlink;       /* Number of hard links */
///     uid_t     st_uid;         /* User ID of owner */
///     gid_t     st_gid;         /* Group ID of owner */
///     dev_t     st_rdev;        /* Device ID (if special file) */
///     off_t     st_size;        /* Total size, in bytes */
///     blksize_t st_blksize;     /* Block size for filesystem I/O */
///     blkcnt_t  st_blocks;      /* Number of 512B blocks allocated */
///     struct timespec st_atim;  /* Time of last access */
///     struct timespec st_mtim;  /* Time of last modification */
///     struct timespec st_ctim;  /* Time of last status change */
/// };
/// ```
pub fn sys_fstat(fd: usize, stat_buf: usize) -> SyscallResult {
    log::info!("[sys_fstat] fd: {fd}");
    let task = current_task();
    let addr_space = task.addr_space();
    let file = task.with_mut_fdtable(|table| table.get_file(fd))?;
    let kstat = Kstat::from_vfs_inode(file.inode())?;
    log::debug!("[sys_fstat] kstat: {:?}", kstat);
    unsafe {
        UserWritePtr::<Kstat>::new(stat_buf, &addr_space).write(kstat)?;
    }
    Ok(0)
}

pub fn sys_fstatat(dirfd: usize, pathname: usize, stat_buf: usize, flags: i32) -> SyscallResult {
    let task = current_task();
    let addr_space = task.addr_space();
    let path = UserReadPtr::<u8>::new(pathname, &addr_space).read_c_string(256)?;
    let mut path = path.into_string().map_err(|_| SysError::EINVAL)?;
    let flags = AtFlags::from_bits_retain(flags);

    if !(AtFlags::AT_EMPTY_PATH | AtFlags::AT_SYMLINK_NOFOLLOW | AtFlags::AT_NO_AUTOMOUNT)
        .contains(flags)
    {
        log::warn!("[sys_fstatat] flags: illegal flags: {flags:?}");
        return Err(SysError::EINVAL);
    }

    // DEBUG
    path = path.replace("mkfs.ext3", "mkfs.ext2");
    path = path.replace("mkfs.ext4", "mkfs.ext2");
    path = path.replace("mkfs.exfat", "mkfs.ext2");
    path = path.replace("mkfs.bcachefs", "mkfs.ext2");
    path = path.replace("mkfs.btrfs", "mkfs.ext2");
    path = path.replace("mkfs.xfs", "mkfs.ext2");

    log::info!(
        "[sys_fstat_at] dirfd: {:#x}, path: {}, flags: {:?}",
        dirfd,
        if flags.contains(AtFlags::AT_EMPTY_PATH) {
            "<empty path>"
        } else {
            &path
        },
        flags
    );

    let dentry = {
        if flags.contains(AtFlags::AT_EMPTY_PATH) && path.is_empty() {
            let dirfd = AtFd::from(dirfd);
            match dirfd {
                AtFd::FdCwd => Err(SysError::EINVAL)?,
                AtFd::Normal(fd) => task.with_mut_fdtable(|t| t.get_file(fd))?.dentry(),
            }
        } else {
            let dentry = task.walk_at(AtFd::from(dirfd), path)?;
            if !flags.contains(AtFlags::AT_SYMLINK_NOFOLLOW)
                && !dentry.is_negative()
                && dentry.inode().unwrap().inotype().is_symlink()
            {
                Path::resolve_symlink_through(dentry)?
            } else {
                dentry
            }
        }
    };
    // log::info!("[sys_fstat_at] dentry path: {}", dentry.path());
    let inode = dentry.inode().ok_or(SysError::ENOENT)?;
    let kstat = Kstat::from_vfs_inode(inode)?;
    log::info!("[sys_fstat_at] dentry: {:?}", kstat);
    unsafe {
        UserWritePtr::<Kstat>::new(stat_buf, &addr_space).write(kstat)?;
    }
    Ok(0)
}

/// `close()` close a file descriptor `fd`.
/// So that the `fd` no longer refers to any file and may be reused.
///
/// # Returns
/// `close()` returns zero on success.  On error, -1 is returned, and errno is set appropriately.
///
/// # Tips
/// - A successful close does not guarantee that the data has been successfully saved to disk,
///   as the kernel uses the buffer cache to defer writes. filesystems do **not flush** buffers when
///   a file is closed.(If wanted, use `fsync` [Not implemented]).
/// - It is probably unwise to close file descriptors while they may be in use by system calls in
///   other threads in the same process, since a file descriptor may be reused.
pub fn sys_close(fd: usize) -> SyscallResult {
    log::info!("[sys_close] fd: {fd}");
    let task = current_task();
    task.with_mut_fdtable(|table| table.remove(fd))?;

    // relate to signalfd4 syscall
    let lock = task.sigfd_queue_mut();
    let mut queue = lock.lock();
    if queue.len() > 0 {
        let id = queue
            .iter_mut()
            .enumerate()
            .find(|(_, f)| **f == fd)
            .map(|(idx, _)| idx);

        if let Some(id) = id {
            queue.remove(id);
        }
    }

    Ok(0)
}

/// `dup()` creates a copy of the file descriptor oldfd, using the lowest-numbered unused
/// file descriptor for the new descriptor.
///
/// # Tips
/// - The OpenFlag is the same between old and new fd.
pub fn sys_dup(fd: usize) -> SyscallResult {
    let task = current_task();
    let result = task.with_mut_fdtable(|table| table.dup(fd))?;
    log::info!("[sys_dup] new fd: {:?}", result);
    Ok(result)
}

/// `dup3()` creates a copy of the file descriptor `oldfd`, using the file descriptor number
/// specified in `newfd` as new fd.
///
/// # Tips
/// - If the file descriptor newfd was previously open, it is silently closed before being reused.
///   The steps of closing and reusing the file descriptor newfd are performed atomically.
///   - If oldfd is not a valid file descriptor, then the call fails, and newfd is not closed.
///   - If oldfd is a valid file descriptor, and newfd has the same value as oldfd, then dup3() does
///     fail with the error EINVAL.
/// - The caller can force the close-on-exec flag to be set for the new file descriptor. The flag
///   can close the fd automatically when `sys_execve` is called. It can prevent the fd leaked in
///   the env of multi-threads.
pub fn sys_dup3(oldfd: usize, newfd: usize, flags: i32) -> SyscallResult {
    if oldfd.eq(&newfd) {
        return Err(SysError::EINVAL);
    }
    let task = current_task();

    let file = task.with_mut_fdtable(|table| table.get_file(oldfd))?;
    let flags = OpenFlags::from_bits_truncate(flags).union(file.flags());

    log::info!("[sys_dup3] oldfd: {oldfd}, newfd: {newfd}, flags: {flags:?}");

    task.with_mut_fdtable(|table| table.dup3(oldfd, newfd, flags))
}

/// `mkdirat()` attempts to create a directory named `pathname`.
///
/// # Returns
/// `mkdirat()` return zero on success, or -1 if an error occurred.
///
/// # Dirfd
/// - If `pathname` is relative and `dirfd` is the special value `AT_FDCWD`, then pathname is interpreted
///   relative to the current working directory of the calling process.
/// - If `pathname` is absolute, then `dirfd` is ignored.
///
/// # Todo
/// - Mode Control
pub async fn sys_mkdirat(dirfd: usize, pathname: usize, mode: u32) -> SyscallResult {
    let task = current_task();
    let addr_space = task.addr_space();
    let path = UserReadPtr::<u8>::new(pathname, &addr_space).read_c_string(256)?;
    let path = path.into_string().map_err(|_| SysError::EINVAL)?;

    log::info!("[sys_mkdirat] dirfd: {dirfd}, path: {path}");
    let dentry = task.walk_at(AtFd::from(dirfd), path)?;
    if !dentry.is_negative() {
        return Err(SysError::EEXIST);
    }

    let parent = dentry.parent().ok_or(SysError::ENOENT)?;
    let mode = InodeMode::from_bits_truncate(mode).union(InodeMode::DIR);

    log::info!("[sys_mkdirat] mode: {mode:?}");

    parent.mkdir(&dentry, mode)?;
    let inode = dentry.inode().unwrap();

    let _cred = task.perm_mut();
    let cred = _cred.lock();
    inode.set_uid(cred.euid);

    let parent_gid = parent.inode().unwrap().get_gid();
    inode.set_gid(parent_gid);

    Ok(0)
}

/// `chdir()` changes the current working directory of the calling process to the directory specified
/// in `path`.
///
/// # Returns
/// On success, zero is returned.  On error, -1 is returned, and errno is set appropriately.
///
/// # Tips
/// - A child process created via `fork()` inherits its parent's current working directory. The
///   current working directory is left unchanged by `execve()`.
pub async fn sys_chdir(path: usize) -> SyscallResult {
    let task = current_task();
    let addr_space = task.addr_space();
    let path = UserReadPtr::<u8>::new(path, &addr_space).read_c_string(256)?;
    let mut path = path.into_string().map_err(|_| SysError::EINVAL)?;

    if path.starts_with("~") {
        let root = task.root_mut().path();
        if root == "/" {
            path.remove(0);
        } else {
            path = path.replace("~", &task.root_mut().path());
        }
    }

    log::info!("[sys_chdir] path: {path}");
    let mut dentry = task.walk_at(AtFd::FdCwd, path)?;
    let mut inode = dentry.inode().ok_or(SysError::ENOENT)?;
    log::info!("[sys_chdir] dentry inotype: {:?}", inode.inotype());

    if inode.inotype().is_symlink() {
        let symdentry = Path::resolve_symlink_through(dentry.clone())?;
        inode = symdentry.inode().ok_or(SysError::ENOENT)?;
        dentry = symdentry;
        log::info!("[sys_chdir] resolve success {}", dentry.path());
    }

    if !inode.inotype().is_dir() {
        return Err(SysError::ENOTDIR);
    }
    task.set_cwd(dentry);
    Ok(0)
}

/// `fchdir()` changes the current working directory of the calling process to the directory specified
/// in `fd`.
///
/// # Returns
/// On success, zero is returned.  On error, -1 is returned, and errno is set appropriately.
pub async fn sys_fchdir(fd: usize) -> SyscallResult {
    let task = current_task();
    let file = task.with_mut_fdtable(|table| table.get_file(fd))?;
    let dentry = file.dentry();
    if !dentry.inode().ok_or(SysError::ENOENT)?.inotype().is_dir() {
        log::error!("[sys_fchdir] dentry is not a directory");
        return Err(SysError::ENOTDIR);
    }
    task.set_cwd(dentry);
    Ok(0)
}

/// `unlinkat()` deletes  a name from the filesystem. If that name was the last link to a file and no
/// processes have the file open, the file is deleted and the space it was using is made  available
/// for reuse.
///
/// # Type
/// - If the name was the last link to a file but any **processes** still have the file open, the file
///   will remain in existence until the last file descriptor referring to it is closed.
/// - If the name referred to a `symbolic` link, the link is removed.
/// - If the name referred to a socket, FIFO, or device, the name for it is removed but processes
///   which have the object open may continue to use it.
///
/// # Dirfd
/// - If the `pathname` given in pathname is relative, then it is interpreted relative to the directory
///   referred to by the file descriptor `dirfd`.
/// - If  the  `pathname`  given  in pathname is relative and dirfd is the special value `AT_FDCWD`, then
///   `pathname` is interpreted relative to the current working directory of the calling process.
/// - If the `pathname` given in pathname is absolute, then dirfd is ignored.
pub async fn sys_unlinkat(dirfd: usize, pathname: usize, flags: i32) -> SyscallResult {
    let task = current_task();
    let flags = AtFlags::from_bits(flags).ok_or(SysError::EINVAL)?;

    let path = {
        let addr_space = task.addr_space();
        let mut data_ptr = UserReadPtr::<u8>::new(pathname, &addr_space);
        let cstring = data_ptr.read_c_string(256)?;
        cstring.into_string().map_err(|_| SysError::EINVAL)?
    };
    log::info!("[sys_unlinkat] dirfd: {dirfd}, path: {path}, flags: {flags:?}");

    let dentry = task.walk_at(AtFd::from(dirfd), path)?;
    let parent = dentry.parent().ok_or(SysError::EBUSY)?;
    let is_dir = dentry.inode().ok_or(SysError::ENOENT)?.inotype().is_dir();

    if flags.contains(AtFlags::AT_REMOVEDIR) {
        if !is_dir {
            return Err(SysError::ENOTDIR);
        }
        parent.rmdir(&dentry)?;
    } else {
        if is_dir {
            return Err(SysError::EISDIR);
        }
        parent.unlink(&dentry)?;
    }
    Ok(0)
}

/// `getdents64()` get directory entries.
/// The system call getdents() reads several `linux_dirent` structures from the directory referred to
/// by  the  open file descriptor `fd` into the `buf` pointed to by dirp.  The argument `len` specifies
/// the size of the buffer.
/// # linux_dirent
/// ```c
/// #[rept(C)]
/// struct linux_dirent {
///     unsigned long  d_ino;     /* Inode number */
///     unsigned long  d_off;     /* Offset to next linux_dirent */
///     unsigned short d_reclen;  /* Length of this linux_dirent */
///     unsigned char  d_type;    /* File type */
///     char           d_name[];  /* Filename (null-terminated) */
/// }
/// ```
/// # Example
///```md
/// $ ./a.out /testfs/
/// --------------- nread=120 ---------------
/// inode#    file type  d_reclen  d_off   d_name
///        2  directory    16         12  .
///        2  directory    16         24  ..
///       11  directory    24         44  lost+found
///       12  regular      16         56  a
///   228929  directory    16         68  sub
///    16353  directory    16         80  sub2
///   130817  directory    16       4096  sub3
/// ```
pub async fn sys_getdents64(fd: usize, buf: usize, len: usize) -> SyscallResult {
    log::info!("[sys_getdents64] fd {fd}, buf: {buf:#x}, len {len:#x}");
    let task = current_task();
    let addr_space = task.addr_space();
    let file = task.with_mut_fdtable(|table| table.get_file(fd))?;
    let mut ptr = UserWritePtr::<u8>::new(buf, &addr_space);
    let buf = unsafe { ptr.try_into_mut_slice(len) }?;
    log::info!("[sys_getdents64] read_dir");
    file.read_dir(buf)
}

/// Implements the `mount` syscall for attaching a filesystem.
///
/// # Arguments
/// - `source`: Pointer to a null-terminated string (C-style) in user memory:
///   - For **device-backed** filesystems (e.g., ext4): Path to block device (e.g., `/dev/sda1`).
///   - For **virtual** filesystems (e.g., procfs): May be empty or a dummy string (e.g., `"none"`).
///   - **Corresponds to**: `dev: Option<Arc<dyn BlockDevice>>` in `mount()`, but passed as a path.
///
/// - `target`: Pointer to a null-terminated string for the mount point path (e.g., `/mnt/usb`).
///   - **Corresponds to**: Combined `parent: Option<Arc<dyn Dentry>>` and `name: &str` in `mount()`,
///     where `target` is the full path (parent + name).
///
/// - `fstype`: Pointer to a null-terminated string for filesystem type (e.g., `"ext4"`, `"proc"`).
///   - **VFS Handling**: Used internally to select the appropriate `FileSystem` implementation.
///   - No direct equivalent in `mount()`, as `mount()` operates on an existing `FileSystem` instance.
///
/// - `flags`: Bitmask of mount options (e.g., `MS_RDONLY`).
///   - **Direct mapping**: Converted to `MountFlags` in `mount()`.
///
/// - `data`: Pointer to additional configuration (often `NULL`).
///   - **Usage**: Filesystem-specific (e.g., NFS server options). May be ignored for simple FS.
///   - No direct equivalent in `mount()` (handled internally by FS drivers).
///
/// # Returns
/// - `Ok(0)` on success.
/// - `Err(SysError)` on failure (e.g., `EINVAL` for invalid flags or paths).
///
/// # Attention
/// - `source` dev is substituted by BLOCK_DEVICE now.
pub async fn sys_mount(
    source: usize,
    target: usize,
    fstype: usize,
    flags: u32,
    data: usize,
) -> SyscallResult {
    let task = current_task();
    let addr_space = task.addr_space();

    let read_c_str = |ptr| {
        let path = UserReadPtr::<u8>::new(ptr, &addr_space).read_c_string(256)?;
        path.into_string().map_err(|_| SysError::EINVAL)
    };

    let source = read_c_str(source)?;
    let target = read_c_str(target)?;
    let fstype = read_c_str(fstype)?;
    let flags = MountFlags::from_bits(flags).ok_or(SysError::EINVAL)?;
    // let data = read_c_str(data)?;

    log::error!(
        "[sys_mount] source:{source:?}, target:{target:?}, fstype:{fstype:?}, flags:{flags:?}, data:{data:?}",
    );

    let name2fstype = if fstype.contains("ext") {
        String::from("tmpfs")
    } else if fstype.contains("fat") {
        String::from("tmpfs")
    } else if fstype.contains("tmp") {
        String::from("tmpfs")
    } else {
        String::from("tmpfs")
    };

    let ext4_type = FS_MANAGER.lock().get("ext4").unwrap().clone();
    let fs_type = FS_MANAGER
        .lock()
        .get(&name2fstype)
        .unwrap_or(&ext4_type.clone())
        .clone();

    if task.pid() > 0 {
        // log::error!("[sys_mount] mount call, unstable");
        let mdentry = task.walk_at(AtFd::FdCwd, target.clone())?;
        let dev = if name2fstype.contains("ext4") || name2fstype.contains("tmpfs") {
            Some(BLOCK_DEVICE.get().unwrap().clone())
        } else {
            None
        };
        let (parent, name) = split_parent_and_name(&target);
        log::debug!("[sys_mount] parent: {}, name: {:?}", parent, name);

        let dname;
        let pdentry = task.walk_at(AtFd::FdCwd, parent.to_string())?;
        let parent: Arc<dyn Dentry>;
        if name.is_none() {
            dname = pdentry.name().to_string();
            parent = pdentry.parent().ok_or(SysError::ENOENT)?;
        } else {
            dname = name.unwrap();
            parent = pdentry.clone();
        }

        log::error!("[sys_mount] parent dentry is {}", parent.path());
        let d = fs_type.mount(&dname, Some(parent), flags, dev)?;
        d.store_mount_dentry(mdentry);

        return Ok(0);
    }

    // usused code
    let _fs_root = match fs_type.name().as_str() {
        name @ "ext4" => {
            log::debug!("[sys_mount] ext4 check pass");
            let dev = if name.eq("ext4") {
                log::debug!("[sys_mount] ext4 get block dev");
                Some(BLOCK_DEVICE.get().unwrap().clone())
            } else {
                None
            };
            let (parent, name) = split_parent_and_name(&target);
            log::debug!(
                "[sys_mount] start mount [{}], [{}]",
                parent,
                name.clone().unwrap()
            );
            let parent = task.walk_at(AtFd::FdCwd, parent.to_string())?;
            log::debug!("[sys_mount] parent dentry is {}", parent.path());
            fs_type.mount(name.unwrap().as_str(), Some(parent), flags, dev)?
        }
        name @ "fat32" => {
            log::debug!("[sys_mount] fat32 check pass");
            let dev = if name.eq("fat32") {
                log::debug!("[sys_mount] fat32 get block dev");
                Some(BLOCK_DEVICE.get().unwrap().clone())
            } else {
                None
            };
            let (parent, name) = split_parent_and_name(&target);
            log::debug!(
                "[sys_mount] start mount [{}], [{}]",
                parent,
                name.clone().unwrap()
            );
            let parent = task.walk_at(AtFd::FdCwd, parent.to_string())?;
            log::debug!("[sys_mount] parent dentry is {}", parent.path());
            fs_type.mount(name.unwrap().as_str(), Some(parent), flags, dev)?
        }
        _ => return Err(SysError::EINVAL),
    };
    Ok(0)
}

/// `umount()` remove the attachment of the (topmost) filesystem mounted on target with
/// additional flags controlling the behavior of the operation.
/// # Flags
/// - to write when the basic functions are implemented...
pub async fn sys_umount2(target: usize, flags: u32) -> SyscallResult {
    let task = current_task();
    let addr_space = task.addr_space();
    let mut ptr = UserReadPtr::<u8>::new(target, &addr_space);
    let mount_path = ptr.read_c_string(256)?;
    log::info!("[sys_umount2] umount path:{mount_path:?}");
    let target = mount_path.into_string().map_err(|_| SysError::EINVAL)?;
    let _flags = MountFlags::from_bits(flags).ok_or(SysError::EINVAL)?;
    let (parent, name) = split_parent_and_name(&target);
    log::info!("[sys_umount2] parent: {}, name: {:?}", parent, name);

    let parent = task.walk_at(AtFd::FdCwd, parent.to_string())?;
    let child = parent.lookup(&name.ok_or(SysError::ENOENT)?)?;

    let mdentry = child.fetch_mount_dentry();
    parent.remove_child(child.as_ref());

    if let Some(mdentry) = mdentry {
        parent.add_child(mdentry);
    } else {
        log::warn!("[sys_umount2] fail to restore mounted dentry");
    }

    Ok(0)
}

/// `faccessat()` checks user's permissions for a file
///
/// `faccessat()` checks whether the calling process can access the file pathname.
/// If pathname is a symbolic link, it is dereferenced.
///
/// If the `pathname` given in `pathname` is relative, then it is interpreted relative
/// to the directory referred to by the file descriptor `dirfd`
///
/// Verifies whether the calling process can access the file at `pathname` with the
/// specified `mode`.
///
/// The mode specifies the accessibility check(s) to be performed, and is either the
/// value F_OK, or a mask consisting of the bitwise OR of one or more of R_OK, W_OK,
/// and X_OK. F_OK tests for the existence of the file. R_OK, W_OK, and X_OK test
/// whether the file exists and grants read, write, and execute permissions, respectively.
///
/// Because the Linux kernel's faccessat() system call does not support a flags argument,
/// the glibc faccessat() wrapper function provided in glibc 2.32 and earlier emulates the
/// required functionality using a combination of the faccessat() system call and fstatat(2).
///
/// # Parameters
/// - `dirfd`: Directory file descriptor (use `AT_FDCWD` for current working directory)
/// - `pathname`: Path string (relative to `dirfd` if not absolute)
/// - `mode`: Permission mask
/// - `flags`: Behavior flags
pub async fn sys_faccessat(dirfd: usize, pathname: usize, mode: i32) -> SyscallResult {
    let task = current_task();
    let addr_space = task.addr_space();
    let access = AccessFlags::from_bits(mode).ok_or(SysError::EINVAL)?;

    let mut path = {
        let mut user_ptr = UserReadPtr::<u8>::new(pathname, &addr_space);
        let cstring = user_ptr.read_c_string(256)?;
        cstring.into_string().map_err(|_| SysError::EINVAL)?
    };
    log::info!("[sys_faccessat] dirfd: {dirfd}, path: {path}, access: {access:?}");

    // DEBUG
    path = path.replace("mkfs.ext3", "mkfs.ext2");
    path = path.replace("mkfs.ext4", "mkfs.ext2");
    path = path.replace("mkfs.exfat", "mkfs.ext2");
    path = path.replace("mkfs.bcachefs", "mkfs.ext2");
    path = path.replace("mkfs.btrfs", "mkfs.ext2");
    path = path.replace("mkfs.xfs", "mkfs.ext2");

    let mut pdentrylist: Vec<Arc<dyn Dentry>> = Vec::new();

    let mut dentry =
        task.walk_at_with_parents(AtFd::from(dirfd), path.clone(), &mut pdentrylist)?;
    if dentry.is_negative() {
        return Err(SysError::ENOENT);
    }

    if dentry.inode().unwrap().inotype().is_symlink() {
        dentry = Path::resolve_symlink_through(dentry)?;
        if dentry.is_negative() {
            return Err(SysError::ENOENT);
        }
    }

    let inode = dentry.inode().unwrap();
    let _cred = task.perm_mut();
    let cred = _cred.lock();

    let euid = cred.euid;
    let egid = cred.egid;

    let groups: &[u32] = &cred.groups;

    for d in &pdentrylist[..pdentrylist.len().saturating_sub(1)] {
        let inode = d.inode().unwrap();
        if !inode.check_permission(euid, egid, groups, AccessFlags::X_OK) {
            return Err(SysError::EACCES);
        }
    }

    // F_OK: only check existence
    if access.is_empty() {
        return Ok(0);
    }

    if inode.check_permission(euid, egid, groups, access) {
        Ok(0)
    } else {
        Err(SysError::EACCES)
    }
}

/// set system robust mutex list
///
/// When mutex with attr `PTHREAD_MUTEX_ROBUST` is used, the kernel trace the mutex
/// with this syscall and mark the mutex state as `FUTEX_OWNER_DIED` as the thread
/// dies due to exception.
///
/// # Attention
/// - Not Implemented
pub fn sys_set_robust_list(_robust_list_head: usize, _len: usize) -> SyscallResult {
    log::warn!("[sys_set_robust_list] unimplemented");
    Ok(0)
}

pub fn sys_get_robust_list(_pid: i32, _robust_list_head: usize, _len_ptr: usize) -> SyscallResult {
    // let Some(task) = TASK_MANAGER.get(pid as usize) else {
    //     return Err(SysError::ESRCH);
    // };
    // if !task.is_leader() {
    //     return Err(SysError::ESRCH);
    // }
    // // UserReadPtr::<RobustListHead>::from(value)
    // len_ptr.write(&task, mem::size_of::<RobustListHead>())?;
    // robust_list_head.write(&task, unsafe {
    //     *task.with_futexes(|futexes| futexes.robust_list.load(Ordering::SeqCst))
    // })?;
    Ok(0)
}

/// `pipe2()` creates a `pipe`, a unidirectional data channel that can be used for interprocess
/// communication with OpenFlags `flags`.
///
/// # Flags
/// - **O_CLOEXEC**: Set the close-on-exec (FD_CLOEXEC) flag on the two new file descriptors.
/// - **O_DIRECT**: Create a pipe that performs I/O in "`packet`" mode.  Each `write(2)` to the pipe is dealt
///   with as a separate packet, and read(2)s from the pipe will read one packet at a time.
/// - **O_NONBLOCK**: Set the O_NONBLOCK file status flag on the open file descriptions referred to by the new
///   file descriptors.  Using this flag saves extra calls to `fcntl(2)` to achieve the same result.
pub async fn sys_pipe2(pipefd: usize, flags: i32) -> SyscallResult {
    let task = current_task();
    let flags = OpenFlags::from_bits(flags)
        .unwrap_or_else(|| unimplemented!("unknown flags, should add them"));
    let (pipe_read, pipe_write) = new_pipe(PIPE_BUF_LEN);
    let pipe = task.with_mut_fdtable(|table| {
        let fd_read = table.alloc(pipe_read, flags)?;
        let fd_write = table.alloc(pipe_write, flags)?;
        log::error!("[sys_pipe2] read_fd: {fd_read}, write_fd: {fd_write}, flags: {flags:?}");
        Ok([fd_read as u32, fd_write as u32])
    })?;

    log::info!(
        "[sys_pipe2] pipefd: {:#x}, read_fd: {}, write_fd: {}, flags: {:?}",
        pipefd,
        pipe[0],
        pipe[1],
        flags
    );

    let addr_space = task.addr_space();
    let mut pipefd = UserWritePtr::<u32>::new(pipefd, &addr_space);
    unsafe {
        pipefd.write_array(&pipe)?;
    }
    Ok(0)
}

/// The `ioctl()` system call manipulates the underlying device parameters of special files.
/// In particular, many operating characteristics of character special files (e.g., terminals)
/// may be controlled with `ioctl()` operations. The argument fd must be an open file descriptor.
pub fn sys_ioctl(fd: usize, request: usize, argp: usize) -> SyscallResult {
    // return Err(SysError::EBUSY);
    log::info!("[sys_ioctl] fd: {fd}, request: {request:#x}, arg: {argp:#x}");
    let task = current_task();
    let addrspace = task.addr_space();
    let request32 = request & 0xffff_ffff;
    unsafe {
        let len = if let Some(cmd) = TtyIoctlCmd::from_repr(request32) {
            match cmd {
                TtyIoctlCmd::TCGETS => core::mem::size_of::<Termios>(),
                TtyIoctlCmd::TCGETA => core::mem::size_of::<Termios>(),
                TtyIoctlCmd::TIOCGPGRP => core::mem::size_of::<Pid>(),
                TtyIoctlCmd::TIOCSPGRP => core::mem::size_of::<Pid>(),
                TtyIoctlCmd::TCSETS => core::mem::size_of::<Termios>(),
                TtyIoctlCmd::TCSETSW => core::mem::size_of::<Termios>(),
                TtyIoctlCmd::TCSETSF => core::mem::size_of::<Termios>(),
                TtyIoctlCmd::TIOCGWINSZ => core::mem::size_of::<WinSize>(),
                TtyIoctlCmd::TIOCSWINSZ => core::mem::size_of::<WinSize>(),
                _ => 0,
            }
        } else if let Some(cmd) = RtcIoctlCmd::from_repr(request32 as u64) {
            match cmd {
                RtcIoctlCmd::RTC_RD_TIME => core::mem::size_of::<RtcTime>(),
                _ => 0,
            }
        } else if let Some(cmd) = LoopIoctlCmd::from_repr(request32 as u32) {
            match cmd {
                LoopIoctlCmd::GETSTATUS => core::mem::size_of::<LoopInfo64>(),
                LoopIoctlCmd::GETSTATUS64 => core::mem::size_of::<LoopInfo64>(),
                LoopIoctlCmd::SETSTATUS => core::mem::size_of::<LoopInfo64>(),
                _ => 0,
            }
        } else if let Some(cmd) = BlkIoctlCmd::from_repr(request32) {
            match cmd {
                BlkIoctlCmd::BLKGETSIZE64 => core::mem::size_of::<u64>(),
                BlkIoctlCmd::BLKGETSIZE => core::mem::size_of::<u32>(),
                BlkIoctlCmd::BLKSSZGET => core::mem::size_of::<u32>(),
                BlkIoctlCmd::FATIOCTLGETVOLUMEID => core::mem::size_of::<u32>(),
                BlkIoctlCmd::HDIOGETGEO => core::mem::size_of::<HdGeometry>(),
                _ => 0,
            }
        } else {
            0
        };

        let file = task.with_mut_fdtable(|table| table.get_file(fd))?;

        if len == 0 {
            return file.ioctl(request32, argp);
        }
        let mut arg = UserWritePtr::<u8>::new(argp, &addrspace);
        let slice = arg.try_into_mut_slice(len)?;
        file.ioctl(request32, slice.as_ptr() as usize)
    }
}

/// `sendfile()` copies data between one file descriptor and another.
/// Because this copying is done within the kernel, `sendfile()` is more efficient than the combination
/// of read(2) and write(2), which would require transferring data to and from user space.
///
/// `in_fd` should be a file descriptor opened for reading and `out_fd` should be a descriptor
/// opened for writing.
///
/// If `offset` is not NULL, then it points to a variable holding the file `offset` from which
/// `sendfile()` will start reading data from in_fd. When `sendfile()` returns, this variable
/// will be set to the `offset` of the byte following the last byte that was read.
///
/// If `offset` is not NULL, then `sendfile()` does not modify the file `offset` of in_fd;
/// otherwise the file `offset` is adjusted to reflect the number of bytes read from in_fd.
///
/// If `offset` is NULL, then data will be read from in_fd starting at the file `offset`,
/// and the file `offset` will be updated by the call.
pub async fn sys_sendfile64(
    out_fd: usize,
    in_fd: usize,
    offset: usize,
    mut count: usize,
) -> SyscallResult {
    let task = current_task();
    let in_file = task.with_mut_fdtable(|table| table.get_file(in_fd))?;
    let out_file = task.with_mut_fdtable(|table| table.get_file(out_fd))?;

    if offset != 0 {
        in_file.seek(SeekFrom::Start(offset as u64))?;
    }

    let mut write_bytes = 0;
    while count > 0 {
        let mlen = count.min(4096);
        let mut buf = vec![0; mlen];
        let rlen = in_file.read(&mut buf).await?;
        write_bytes += out_file.write(&buf[..rlen]).await?;
        count -= rlen;

        // log::info!("read bytes {}", rlen);
        if rlen == 0 {
            break;
        }
    }

    Ok(write_bytes)
}

// Defined in <bits/fcntl-linux.h>
#[derive(FromRepr, Debug, Eq, PartialEq, Clone, Copy, Default)]
#[allow(non_camel_case_types)]
#[repr(isize)]
pub enum FcntlOp {
    F_DUPFD = 0,
    F_DUPFD_CLOEXEC = 1030,
    F_ADD_SEALS = 1033,
    F_GET_SEALS = 1034,
    F_GETFD = 1,
    F_SETFD = 2,
    F_GETFL = 3,
    F_SETFL = 4,
    #[default]
    F_UNIMPL,
}

/// `fcntl()` performs one of the operations described below on the open file descriptor `fd`.
/// The operation is determined by `op`.
///
/// `fcntl()` can take an optional third argument. Whether or not this argument is required
/// is determined by `op`. The required argument type is indicated in parentheses after
/// each `op` name (in most cases, the required type is int, and we identify the argument
/// using the name arg), or void is specified if the argument is not required.
///
/// # Op
/// - `F_DUPFD`: Duplicate the file descriptor `fd` using the lowest-numbered available
///   file descriptor greater than or equal to arg. This is different from dup2,
///   which uses exactly the file descriptor specified.
/// - `F_DUPFD_CLOEXEC`: As `F_DUPFD`, but additionally set the close-on-exec flag for
///   the duplicate file descriptor. Specifying this flag permits a program to avoid
///   an additional `fcntl()` `F_SETFD` operation to set the FD_CLOEXEC flag.
pub fn sys_fcntl(fd: usize, op: isize, arg: usize) -> SyscallResult {
    use FcntlOp::*;
    let task = current_task();
    log::debug!("[sys_fcntl] fd: {fd}, op: {op:?}, arg: {arg:#x}");
    let op = FcntlOp::from_repr(op).unwrap_or_default();
    match op {
        F_DUPFD => task.with_mut_fdtable(|table| table.dup_with_bound(fd, arg, OpenFlags::empty())),
        F_DUPFD_CLOEXEC => {
            task.with_mut_fdtable(|table| table.dup_with_bound(fd, arg, OpenFlags::O_CLOEXEC))
        }
        F_GETFL => {
            let file = task.with_mut_fdtable(|table| table.get_file(fd))?;
            Ok(file.flags().bits() as _)
        }
        F_GETFD => task.with_mut_fdtable(|table| {
            let fd_info = table.get(fd)?;
            log::debug!("[sys_fcntl] {:?}", fd_info.flags());
            Ok(fd_info.flags().bits() as usize)
        }),
        F_SETFD => {
            let arg = OpenFlags::from_bits_retain(arg as i32);
            let fd_flags = FdFlags::from(arg);
            task.with_mut_fdtable(|table| {
                let fd_info = table.get_mut(fd)?;
                fd_info.set_flags(fd_flags);
                Ok(0)
            })
        }
        F_GET_SEALS => {
            let file = task.with_mut_fdtable(|table| table.get_file(fd))?;
            let memfile = file
                .downcast_arc::<MemFile>()
                .map_err(|_| SysError::ENOENT)?;

            let meminode = memfile
                .inode()
                .downcast_arc::<MemInode>()
                .map_err(|_| SysError::ENOENT)?;

            Ok(meminode.get_seals().bits() as usize)
        }
        F_ADD_SEALS => {
            let file = task.with_mut_fdtable(|table| table.get_file(fd))?;
            let memfile = file
                .downcast_arc::<MemFile>()
                .map_err(|_| SysError::ENOENT)?;

            let meminode = memfile
                .inode()
                .downcast_arc::<MemInode>()
                .map_err(|_| SysError::ENOENT)?;

            let seals = meminode.get_seals();

            if seals.contains(MemfdSeals::SEAL) {
                return Err(SysError::EPERM);
            }

            let pseals = meminode.get_pseals();
            let nseals = MemfdSeals::from_bits(arg as u32).ok_or(SysError::EINVAL)?;

            if pseals.intersects(nseals) {
                return Err(SysError::EPERM);
            }

            meminode.add_seals(nseals);

            Ok(0)
        }
        _ => {
            log::error!("[sys_fcntl] not implemented {op:?}");
            Ok(0)
        }
    }
}

#[derive(Debug, Clone, Copy)]
#[repr(C)]
pub struct IoVec {
    pub base: usize,
    pub len: usize,
}

/// `sys_readv()` read data from file into multiple buffers
pub async fn sys_readv(fd: usize, iov: usize, iovcnt: usize) -> SyscallResult {
    log::info!("[sys_readv] fd: {fd}, iov: {iov:#x}, iovcnt: {iovcnt}");

    let task = current_task();
    let addrspace = task.addr_space();

    let iovs = {
        let mut iovs_ptr = UserReadPtr::<IoVec>::new(iov, &addrspace);
        unsafe { iovs_ptr.read_array(iovcnt)? }
    };

    let mut read_bytes = 0;
    let file = task.with_mut_fdtable(|table| table.get_file(fd))?;
    for iov in iovs {
        if iov.len == 0 {
            continue;
        }

        let mut ptr = UserWritePtr::<u8>::new(iov.base, &addrspace);
        let slice = unsafe { ptr.try_into_mut_slice(iov.len)? };

        read_bytes += file.read(slice).await?;
    }

    Ok(read_bytes)
}

/// `sys_writev()` write data into file from multiple buffers
pub async fn sys_writev(fd: usize, iov: usize, iovcnt: usize) -> SyscallResult {
    // log::info!("[sys_writev] fd: {fd}, iov: {iov:#x}, iovcnt: {iovcnt}");

    let task = current_task();
    let addrspace = task.addr_space();

    let iovs = {
        let mut iovs_ptr = UserReadPtr::<IoVec>::new(iov, &addrspace);
        unsafe { iovs_ptr.read_array(iovcnt)? }
    };

    // log::info!("[sys_writev] iov: {:?}", iovs);

    let mut write_bytes = 0;
    let file = task.with_mut_fdtable(|table| table.get_file(fd))?;
    for iov in iovs {
        if iov.len == 0 {
            continue;
        }
        let mut ptr = UserReadPtr::<u8>::new(iov.base, &addrspace);
        let slice = unsafe { ptr.try_into_slice(iov.len)? };
        write_bytes += file.write(slice).await?;
    }

    // log::info!("[sys_writev] write bytes: {:?}", write_bytes);
    Ok(write_bytes)
}

#[repr(C)]
#[derive(Debug, Clone, Copy)]
pub struct PollFd {
    fd: i32,
    events: i16,
    revents: i16,
}

pub type Async<'a, T> = Pin<Box<dyn Future<Output = T> + Send + 'a>>;
pub struct PollFuture<'a> {
    futures: Vec<Async<'a, PollEvents>>,
    ready_cnt: usize,
}

impl Future for PollFuture<'_> {
    type Output = Vec<(usize, PollEvents)>;

    fn poll(self: Pin<&mut Self>, cx: &mut Context<'_>) -> Poll<Self::Output> {
        let this = unsafe { self.get_unchecked_mut() };
        let mut ret_vec = Vec::new();
        for (i, future) in this.futures.iter_mut().enumerate() {
            let result = unsafe { Pin::new_unchecked(future).poll(cx) };
            if let Poll::Ready(result) = result {
                this.ready_cnt += 1;
                ret_vec.push((i, result))
            }
        }
        if this.ready_cnt > 0 {
            log::debug!("[PollFuture] ready: {}", this.ready_cnt);
            Poll::Ready(ret_vec)
        } else {
            Poll::Pending
        }
    }
}

pub fn dyn_future<'a, T: Future + Send + 'a>(async_blk: T) -> Async<'a, T::Output> {
    Box::pin(async_blk)
}

/// `sys_ppoll` waits for one of a set of file descriptors to become ready to perform I/O.
/// The set of file descriptors to be monitored is specified in the `fds` argument, which
/// is an array of structures of the following form:
/// ```c
/// struct pollfd {
///     int   fd;         /* file descriptor */
///     short events;     /* requested events */
///     short revents;    /* returned events */
/// };
/// ```
/// The caller should specify the number of items in the `fds` array in `nfds`.
///
/// The field `fd` contains a file descriptor for an open file. If this field is negative,
/// then the corresponding `events` field is ignored and the `revents` field returns zero.
///
/// The field `events` is an input parameter, a bit mask specifying the `events` the application is
/// interested in for the file descriptor fd. This field may be specified as zero, in which case
/// the only `events` that can be returned in `revents` are POLLHUP, POLLERR, and POLLNVAL
///
/// The field `revents` is an output parameter, filled by the kernel with the `events` that actually
/// occurred. The bits returned in `revents` can include any of those specified in `events`, or one
/// of the values POLLERR, POLLHUP, or POLLNVAL.
///
/// If none of the events requested (and no error) has occurred for any of the file descriptors,
/// then `poll()` blocks until one of the events occurs.
///
/// The timeout argument specifies the number of milliseconds that poll() should block waiting
/// for a file descriptor to become ready. The call will block until either:
/// - a file descriptor becomes ready
/// - the call is interrupted by a signal handler
/// - the timeout expires.
///
/// Being "ready" means that the requested operation will not block;
/// thus, poll()ing regular files, block devices, and other files with no reasonable polling
/// semantic always returns instantly as ready to read and write.
///
/// ppoll() allows an application to safely wait until either a file descriptor
/// becomes ready or until a signal is caught.
///
/// If the sigmask argument is specified as NULL, then no signal mask manipulation is
/// performed (and thus ppoll() differs from poll() only in the precision of the timeout argument).
///
/// The tmo_p argument specifies an upper limit on the amount of time that ppoll() will block.
///
/// If tmo_p is specified as NULL, then ppoll() can block indefinitely.
pub async fn sys_ppoll(fds: usize, nfds: usize, tmo_p: usize, sigmask: usize) -> SyscallResult {
    let task = current_task();
    let addrspace = task.addr_space();

    let mut poll_fds = unsafe { UserReadPtr::<PollFd>::new(fds, &addrspace).read_array(nfds)? };

    let time_out = if tmo_p == 0 {
        None
    } else {
        let timespec = unsafe { UserReadPtr::<TimeSpec>::new(tmo_p, &addrspace).read()? };
        Some(Duration::from_micros(timespec.into_ms() as u64))
    };
    log::debug!(
        "[sys_ppoll] poll_fds: {:?}, nfds: {nfds}, timeout: {:?}",
        poll_fds,
        time_out
    );

    let mut futures = Vec::<Async<PollEvents>>::with_capacity(nfds);
    for poll_fd in poll_fds.iter() {
        let fd = poll_fd.fd as usize;
        let events = PollEvents::from_bits(poll_fd.events).unwrap();
        let file = task.with_mut_fdtable(|table| table.get_file(fd))?;
        let future = dyn_future(async move { file.poll(events).await });
        futures.push(future);
    }

    let poll_future = PollFuture {
        futures,
        ready_cnt: 0,
    };

    task.set_state(TaskState::Interruptible);
    task.set_wake_up_signal(!*task.sig_mask_mut());
    let ret_vec = if let Some(timeout) = time_out {
        match TimeoutFuture::new(timeout, poll_future).await {
            TimedTaskResult::Completed(ret_vec) => ret_vec,
            TimedTaskResult::Timeout => {
                log::debug!("[sys_ppoll]: timeout");
                return Ok(0);
            }
        }
    } else {
        let intr_future = IntrBySignalFuture {
            task: task.clone(),
            mask: *task.sig_mask_mut(),
        };
        match Select2Futures::new(poll_future, intr_future).await {
            SelectOutput::Output1(ret_vec) => ret_vec,
            SelectOutput::Output2(_) => return Err(SysError::EINTR),
        }
    };

    task.set_state(TaskState::Running);
    let ret = ret_vec.len();
    for (i, result) in ret_vec {
        poll_fds[i].revents |= result.bits();
    }

    unsafe { UserWritePtr::<PollFd>::new(fds, &addrspace).write_array(&poll_fds)? };

    Ok(ret)
}

#[derive(Default, Debug, Clone, Copy)]
#[repr(C)]
pub struct StatFs {
    /// 是个 magic number，每个知名的 fs 都各有定义，但显然我们没有
    pub f_type: i64,
    /// 最优传输块大小
    pub f_bsize: i64,
    /// 总的块数
    pub f_blocks: u64,
    /// 还剩多少块未分配
    pub f_bfree: u64,
    /// 对用户来说，还有多少块可用
    pub f_bavail: u64,
    /// 总的 inode 数
    pub f_files: u64,
    /// 空闲的 inode 数
    pub f_ffree: u64,
    /// 文件系统编号，但实际上对于不同的OS差异很大，所以不会特地去用
    pub f_fsid: [i32; 2],
    /// 文件名长度限制，这个OS默认FAT已经使用了加长命名
    pub f_namelen: isize,
    /// 片大小
    pub f_frsize: isize,
    /// 一些选项，但其实也没用到
    pub f_flags: isize,
    /// 空余 padding
    pub f_spare: [isize; 4],
}

pub fn sys_statfs(path: usize, buf: usize) -> SyscallResult {
    let task = current_task();
    let addrspace = task.addr_space();

    let cpath = UserReadPtr::<u8>::new(path, &addrspace).read_c_string(256)?;
    let path = cpath.into_string().expect("cstring fail to convert");

    log::info!("[sys_statfs] path: {path}");

    let stfs = StatFs {
        f_type: 0x20259527,
        f_bsize: BLOCK_SIZE as i64,
        f_blocks: 1 << 27,
        f_bfree: 1 << 26,
        f_bavail: 1 << 20,
        f_files: 1 << 10,
        f_ffree: 1 << 9,
        f_fsid: [0; 2],
        f_namelen: 1 << 8,
        f_frsize: 1 << 9,
        f_flags: 1 << 1,
        f_spare: [0; 4],
    };

    unsafe {
        UserWritePtr::<StatFs>::new(buf, &addrspace).write(stfs)?;
    }

    Ok(0)
}

/// The utime() system call changes the access and modification times of the
/// inode specified by filename to the actime and modtime fields of times
/// respectively. The status change time (ctime) will be set to the current
/// time, even if the other time stamps don't actually change.
///
/// If the tv_nsec field of one of the timespec structures has the special
/// value UTIME_NOW, then the corresponding file timestamp is set to the
/// current time. If the tv_nsec field of one of the timespec structures has
/// the special value UTIME_OMIT, then the corresponding file timestamp
/// is left unchanged. In both of these cases, the value of the
/// corresponding tv_sec field is ignored.
///
/// If times is NULL, then the access and modification times of the file are
/// set to the current time.
pub fn sys_utimensat(dirfd: usize, pathname: usize, times: usize, flags: i32) -> SyscallResult {
    const UTIME_NOW: usize = 0x3fffffff;
    const UTIME_OMIT: usize = 0x3ffffffe;

    let task = current_task();
    let addrspace = task.addr_space();
    let mut pathname = UserReadPtr::<u8>::new(pathname, &addrspace);
    let mut times = UserReadPtr::<TimeSpec>::new(times, &addrspace);
    let dirfd = AtFd::from(dirfd);

    let inode = if !pathname.is_null() {
        let path = pathname
            .read_c_string(256)?
            .into_string()
            .expect("cstring convert failed");
        log::info!("[sys_utimensat] dirfd: {dirfd}, path: {path}");
        let flags = OpenFlags::from_bits(flags).ok_or(SysError::EINVAL)?;
        let dentry = task.walk_at(dirfd, path)?;
        dentry.inode().ok_or(SysError::ENOENT)?
    } else {
        // NOTE: if `pathname` is NULL, acts as futimens
        log::info!("[sys_utimensat] fd: {dirfd}");
        match dirfd {
            AtFd::FdCwd => return Err(SysError::EINVAL),
            AtFd::Normal(fd) => {
                let file = task.with_mut_fdtable(|table| table.get_file(fd))?;
                file.inode()
            }
        }
    };

    let mut inner = inode.get_meta().inner.lock();
    let current_time = TimeSpec::from(get_time_duration());
    if times.is_null() {
        log::info!("[sys_utimensat] times is null, update with current time");
        inner.atime = current_time;
        inner.mtime = current_time;
        inner.ctime = current_time;
    } else {
        let times = unsafe { times.read_array(2)? };
        log::info!("[sys_utimensat] times {:?}", times);
        match times[0].tv_nsec {
            UTIME_NOW => inner.atime = current_time,
            UTIME_OMIT => {}
            _ => inner.atime = times[0],
        };
        match times[1].tv_nsec {
            UTIME_NOW => inner.mtime = current_time,
            UTIME_OMIT => {}
            _ => inner.mtime = times[1],
        };
        inner.ctime = current_time;
    }

    Ok(0)
}

/// `renameat2` renames old path name as new path name.
///
pub fn sys_renameat2(
    olddirfd: usize,
    oldpath: usize,
    newdirfd: usize,
    newpath: usize,
    flags: i32,
) -> SyscallResult {
    let task = current_task();
    let addrspace = task.addr_space();
    let olddirfd = AtFd::from(olddirfd);
    let newdirfd = AtFd::from(newdirfd);

    let mut oldpath = UserReadPtr::<u8>::new(oldpath, &addrspace);
    let mut newpath = UserReadPtr::<u8>::new(newpath, &addrspace);

    let flags = RenameFlags::from_bits(flags).ok_or(SysError::EINVAL)?;

    let oldpath = oldpath
        .read_c_string(256)?
        .into_string()
        .or(Err(SysError::ENOENT))?;
    let newpath = newpath
        .read_c_string(256)?
        .into_string()
        .or(Err(SysError::ENOENT))?;

    log::info!(
        "[sys_renameat2] olddirfd:{olddirfd:?}, oldpath:{oldpath}, newdirfd:{newdirfd:?}, newpath:{newpath}, flags:{flags:?}"
    );

    let old_dentry = task.walk_at(olddirfd, oldpath)?;
    let new_dentry = task.walk_at(newdirfd, newpath)?;
    let old_parent = old_dentry.parent().ok_or(SysError::ENOENT)?;
    let new_parent = new_dentry.parent().ok_or(SysError::ENOENT)?;

<<<<<<< HEAD
    old_parent.rename(&old_dentry, &new_parent, &new_dentry)?;
=======
    let parent_dentry = old_dentry.parent().expect("can not rename root dentry");
    // old_dentry.rename_to(&new_dentry, flags).map(|_| 0)
    if old_dentry.is_negative() {
        parent_dentry.lookup(old_dentry.name())?;
    }

    if parent_dentry
        .rename(
            old_dentry.as_ref(),
            parent_dentry.as_ref(),
            new_dentry.as_ref(),
        )
        .is_err()
    {}
>>>>>>> 0b3b79fb

    // log::error!("[sys_renameat2] implement rename");
    Ok(0)
}

/// `linkat()` makes a new name for a file. It creates a new link (also known as a hard link)
/// to an existing file. If `newpath` exists, it will not be overwritten.
///
/// If the pathname given in `oldpath` is relative, then it is interpreted relative to
/// the directory referred to by the file descriptor `olddirfd` (rather than relative to
/// the current working directory of the calling process, as is done by link() for a
/// relative pathname).
///
/// If `oldpath` is relative and `olddirfd` is the special value AT_FDCWD, then `oldpath` is
/// interpreted relative to the current working directory of the calling process (like
/// link()).
///
/// If `oldpath` is absolute, then `olddirfd` is ignored.
pub fn sys_linkat(
    olddirfd: usize,
    oldpath: usize,
    newdirfd: usize,
    newpath: usize,
    flags: i32,
) -> SyscallResult {
    let task = current_task();
    let addrspace = task.addr_space();
    let _flags = OpenFlags::from_bits(flags).ok_or(SysError::EINVAL)?;

    let coldpath = UserReadPtr::<u8>::new(oldpath, &addrspace).read_c_string(256)?;
    let cnewpath = UserReadPtr::<u8>::new(newpath, &addrspace).read_c_string(256)?;

    let oldpath = coldpath.into_string().map_err(|_| SysError::EINVAL)?;
    let newpath = cnewpath.into_string().map_err(|_| SysError::EINVAL)?;

    let olddirfd = AtFd::from(olddirfd);
    let newdirfd = AtFd::from(newdirfd);

    let old_dentry = task.walk_at(olddirfd, oldpath)?;
    let new_dentry = task.walk_at(newdirfd, newpath)?;

    new_dentry.link(&old_dentry, &new_dentry)?;
    Ok(0)
}

/// `symlink()` creates a symbolic link named `linkpath` which contains the string `target`.
///
/// Symbolic links are interpreted at run time as if the contents of the link had been
/// substituted into the path being followed to find a file or directory.
///
/// A symbolic link (also known as a soft link) may point to an existing file or to
/// a nonexistent one; the latter case is known as a dangling link.
///
/// The permissions of a symbolic link are irrelevant; the ownership is ignored when
/// following the link (except when the protected_symlinks feature is enabled, as
/// explained in proc(5)), but is checked when removal or renaming of the link is
/// requested and the link is in a directory with the sticky bit (S_ISVTX) set.
///
/// If `linkpath` exists, it will not be overwritten.
pub fn sys_symlinkat(target: usize, newdirfd: usize, linkpath: usize) -> SyscallResult {
    let task = current_task();
    let addrspace = task.addr_space();

    let ctarget = UserReadPtr::<u8>::new(target, &addrspace).read_c_string(256)?;
    let clinkpath = UserReadPtr::<u8>::new(linkpath, &addrspace).read_c_string(256)?;

    let target = ctarget.into_string().map_err(|_| SysError::EINVAL)?;
    let linkpath = clinkpath.into_string().map_err(|_| SysError::EINVAL)?;

    log::info!("[sys_symlinkat] target: {target}, newdirfd: {newdirfd:#x}, linkpath: {linkpath}");

    let newdirfd = AtFd::from(newdirfd);

    let dentry = task.walk_at(newdirfd, linkpath)?;
    if !dentry.is_negative() {
        return Err(SysError::EEXIST);
    }
    dentry.parent().unwrap().symlink(&dentry, &target)?;
    Ok(0)
}

/// `sync()` causes all pending modifications to filesystem metadata and
/// cached file data to be written to the underlying filesystems.
pub fn sys_sync() -> SyscallResult {
    log::warn!("[sys_sync] not implemented.");
    Ok(0)
}

/// `fsync()` causes all pending modifications to filesystem metadata and
/// cached file data to be written to the underlying filesystems.
pub fn sys_fsync(_fd: usize) -> SyscallResult {
    log::warn!("[sys_fsync] not implemented.");
    Ok(0)
}

/// umask() sets the calling process's file mode creation mask (umask) to
/// mask & 0777 (i.e., only the file permission bits of mask are used),
/// and returns the previous value of the mask.
///
/// The umask is used by open(2), mkdir(2), and other system calls that
/// create files to modify the permissions placed on newly created files
/// or directories. Specifically, permissions in the umask are turned off
/// from the mode argument to open(2) and mkdir(2).
pub fn sys_umask(_mask: i32) -> SyscallResult {
    Ok(0x777)
}

pub async fn sys_truncate64(path: usize, length: usize) -> SyscallResult {
    log::debug!("[sys_truncate64] path: {path:#x}, length: {length}");

    let task = current_task();
    let addrspace = task.addr_space();

    let path = UserReadPtr::<u8>::new(path, &addrspace)
        .read_c_string(256)?
        .into_string()
        .or(Err(SysError::ENOENT))?;

    log::info!("[sys_truncate64] path: {path}");

    let dentry = task.walk_at(AtFd::FdCwd, path)?;
    let file = <dyn File>::open(dentry)?;
    file.truncate(length).await?;
    Ok(0)
}

/// The `ftruncate64()` functions cause the regular file named by path or
/// referenced by fd to be truncated to a size of precisely length bytes.
///
/// If the file previously was larger than this size, the extra data is lost. If the file
/// previously was shorter, it is extended, and the extended part reads as null bytes ('\0').
/// The file offset is not changed.
///
/// If the size changed, then the st_ctime and st_mtime fields (respectively, time of last
/// status change and time of last modification; see inode(7)) for the file are updated, and
/// the set-user-ID and set-group-ID mode bits may be cleared.
///
/// With ftruncate64(), the file must be open for writing; with truncate64(), the file
/// must be writable.
pub async fn sys_ftruncate64(fd: usize, length: usize) -> SyscallResult {
    log::debug!("[sys_ftruncate64] fd: {fd}, length: {length}");
    let task = current_task();
    let file = task.with_mut_fdtable(|t| t.get_file(fd))?;
    file.truncate(length).await?;
    Ok(0)
}

pub async fn sys_pselect6(
    nfds: i32,
    readfds1: usize,
    writefds1: usize,
    exceptfds1: usize,
    timeout: usize,
    sigmask: usize,
) -> SyscallResult {
    if nfds.is_negative() {
        return Err(SysError::EINVAL);
    }

    let task = current_task();
    let addrspace = task.addr_space();

    log::info!("[sys_pselect6] timeout: {:#x}", timeout);

    let pconvert = |up: usize| -> SysResult<Option<FdSet>> {
        let mut ptr = UserReadWritePtr::<FdSet>::new(up, &addrspace);
        if ptr.is_null() {
            Ok(None)
        } else {
            let r = unsafe { ptr.read() }?;
            Ok(Some(r))
        }
    };

    let tconvert = |up: usize| -> SysResult<Option<TimeSpec>> {
        let mut ptr = UserReadWritePtr::<TimeSpec>::new(up, &addrspace);
        if ptr.is_null() {
            Ok(None)
        } else {
            let r = unsafe { ptr.read() }?;
            Ok(Some(r))
        }
    };

    let sconvert = |up: usize| -> SysResult<Option<SigSet>> {
        let mut ptr = UserReadWritePtr::<SigSet>::new(up, &addrspace);
        if ptr.is_null() {
            Ok(None)
        } else {
            let r = unsafe { ptr.read() }?;
            Ok(Some(r))
        }
    };

    let writeback = |fdset: Option<FdSet>, addr: usize| -> SysResult<usize> {
        if fdset.is_none() {
            return Ok(0);
        }
        let fdset = fdset.unwrap();
        let mut ptr = UserReadWritePtr::<FdSet>::new(addr, &addrspace);
        log::debug!("fdset: {:?}", fdset);
        unsafe {
            ptr.write(fdset)?;
        }
        Ok(0)
    };

    let nfds = nfds as usize;
    let mut readfds = pconvert(readfds1)?;
    let mut writefds = pconvert(writefds1)?;
    let mut exceptfds = pconvert(exceptfds1)?;
    let timeout = tconvert(timeout)?;
    let sigmask = sconvert(sigmask)?;

    log::debug!("[sys_pselect6] thread: {} call", task.tid());
    log::info!(
        "[sys_pselect6] readfds: {readfds:?}, writefds: {writefds:?}, exceptfds: {exceptfds:?}"
    );
    log::info!("[sys_pselect6] timeout: {:?}", timeout);

    let mut polls = Vec::<FilePollRet>::with_capacity(nfds);

    for fd in 0..nfds {
        let mut events = PollEvents::empty();

        readfds
            .as_ref()
            .map(|fds| fds.is_set(fd).then(|| events.insert(PollEvents::IN)));

        writefds
            .as_ref()
            .map(|fds| fds.is_set(fd).then(|| events.insert(PollEvents::OUT)));

        if !events.is_empty() {
            let file = task.with_mut_fdtable(|f| f.get_file(fd))?;
            log::debug!("[sys_pselect6] fd:{fd}, file path:{}", file.dentry().path());
            polls.push((fd, events, file));
        }
    }

    let old_mask = sigmask.map(|mask| mem::replace(task.sig_mask_mut(), mask));

    task.set_state(TaskState::Interruptible);
    task.set_wake_up_signal(!task.get_sig_mask());

    let intr_future = IntrBySignalFuture::new(task.clone(), task.get_sig_mask());
    let pselect_future = PSelectFuture::new(polls);

    let mut sweep_and_cont = || {
        if let Some(fds) = readfds.as_mut() {
            fds.clear()
        }
        if let Some(fds) = writefds.as_mut() {
            fds.clear()
        }
        if let Some(fds) = exceptfds.as_mut() {
            fds.clear()
        }
        task.set_state(TaskState::Running);

        if let Some(mask) = old_mask {
            *task.sig_mask_mut() = mask;
        }
    };

    let ret_vec = if let Some(timeout) = timeout {
        match Select2Futures::new(
            TimeoutFuture::new(timeout.into(), pselect_future),
            intr_future,
        )
        .await
        {
            SelectOutput::Output1(time_output) => match time_output {
                TimedTaskResult::Completed(ret_vec) => ret_vec,
                TimedTaskResult::Timeout => {
                    log::debug!("[sys_pselect6]: timeout");
                    sweep_and_cont();
                    writeback(readfds, readfds1)?;
                    writeback(writefds, writefds1)?;
                    writeback(exceptfds, exceptfds1)?;
                    // osfuture::yield_now().await;
                    return Ok(0);
                }
            },
            SelectOutput::Output2(_) => return Err(SysError::EINTR),
        }
    } else {
        match Select2Futures::new(pselect_future, intr_future).await {
            SelectOutput::Output1(ret_vec) => ret_vec,
            SelectOutput::Output2(_) => return Err(SysError::EINTR),
        }
    };
    sweep_and_cont();

    let mut ret = 0;
    for (fd, events) in ret_vec {
        if events.contains(PollEvents::IN) || events.contains(PollEvents::HUP) {
            log::info!("read ready fd {fd}");
            if let Some(fds) = readfds.as_mut() {
                fds.set(fd)
            }
            ret += 1;
        }
        if events.contains(PollEvents::OUT) {
            log::info!("write ready fd {fd}");
            if let Some(fds) = writefds.as_mut() {
                fds.set(fd)
            }
            ret += 1;
        }
    }

    log::debug!("[sys_pselect6] thread: {} exit", task.tid());
    writeback(readfds, readfds1)?;
    writeback(writefds, writefds1)?;
    writeback(exceptfds, exceptfds1)?;

    Ok(ret)
}

/// `pread()` reads up to `count` bytes from file descriptor `fd` at offset `offset`
/// (from the start of the file) into the buffer starting at `buf`.
///
/// The file offset is not changed.
pub async fn sys_pread64(fd: usize, buf: usize, count: usize, offset: usize) -> SyscallResult {
    // log::debug!("[sys_pread64] fd:{fd}, count: {count}, offset: {offset}");
    let task = current_task();
    let addr_space = task.addr_space();
    let mut buf = UserWritePtr::<u8>::new(buf, &addr_space);

    let buf_ptr = unsafe { buf.try_into_mut_slice(count) }?;

    let file = task.with_mut_fdtable(|ft| ft.get_file(fd))?;

    let old_pos = file.pos();

    file.seek(SeekFrom::Start(offset as u64))?;
    let bytes = file.read(buf_ptr).await?;
    file.seek(SeekFrom::Start(old_pos as u64))?;

    Ok(bytes)
}

/// `pwrite()` writes up to `count` bytes from the buffer starting at `buf` to the file descriptor
/// `fd` at offset `offset`.
///
/// The file offset is not changed.
pub async fn sys_pwrite64(fd: usize, buf: usize, count: usize, offset: usize) -> SyscallResult {
    let task = current_task();
    let addr_space = task.addr_space();
    let mut data_ptr = UserReadPtr::<u8>::new(buf, &addr_space);

    let buf = unsafe { data_ptr.try_into_slice(count) }?;

    let file = task.with_mut_fdtable(|ft| ft.get_file(fd))?;
    file.seek(SeekFrom::Start(offset as u64))?;

    file.write(buf).await
}

/// This function returns information about a file, storing it in the buffer pointed to by statxbuf. The returned buffer is a structure of the following type:
/// ```c
/// struct statx {
///     __u32 stx_mask;        /* Mask of bits indicating
///                               filled fields */
///     __u32 stx_blksize;     /* Block size for filesystem I/O */
///     __u64 stx_attributes;  /* Extra file attribute indicators */
///     __u32 stx_nlink;       /* Number of hard links */
///     __u32 stx_uid;         /* User ID of owner */
///     __u32 stx_gid;         /* Group ID of owner */
///     __u16 stx_mode;        /* File type and mode */
///     __u64 stx_ino;         /* Inode number */
///     __u64 stx_size;        /* Total size in bytes */
///     __u64 stx_blocks;      /* Number of 512B blocks allocated */
///     __u64 stx_attributes_mask;
///                            /* Mask to show what's supported
///                               in stx_attributes */
///     /* The following fields are file timestamps */
///     struct statx_timestamp stx_atime;  /* Last access */
///     struct statx_timestamp stx_btime;  /* Creation */
///     struct statx_timestamp stx_ctime;  /* Last status change */
///     struct statx_timestamp stx_mtime;  /* Last modification */
///     /* If this file represents a device, then the next two
///        fields contain the ID of the device */
///     __u32 stx_rdev_major;  /* Major ID */
///     __u32 stx_rdev_minor;  /* Minor ID */
///     /* The next two fields contain the ID of the device
///        containing the filesystem where the file resides */
///     __u32 stx_dev_major;   /* Major ID */
///     __u32 stx_dev_minor;   /* Minor ID */
///     __u64 stx_mnt_id;      /* Mount ID */
///     /* Direct I/O alignment restrictions */
///     __u32 stx_dio_mem_align;
///     __u32 stx_dio_offset_align;
/// };
/// ```
/// The file timestamps are structures of the following type:
/// ```c
/// struct statx_timestamp {
///     __s64 tv_sec;    /* Seconds since the Epoch (UNIX time) */
///     __u32 tv_nsec;   /* Nanoseconds since tv_sec */
/// };
/// ```
pub fn sys_statx(
    dirfd: usize,
    pathname: usize,
    flags: usize,
    mask: usize,
    statxbuf: usize,
) -> SyscallResult {
    #[repr(C)]
    #[derive(Debug, Default)]
    pub struct StatxTimestamp {
        pub tv_sec: i64,     // __s64
        pub tv_nsec: u32,    // __u32
        pub __reserved: i32, // int
    }

    #[repr(C)]
    #[derive(Debug)]
    pub struct Statx {
        stx_mask: u32,
        stx_blksize: u32,
        stx_attributes: u64,
        stx_nlink: u32,
        stx_uid: u32,
        stx_gid: u32,
        stx_mode: u16,
        __spare0: u16,
        stx_ino: u64,
        stx_size: u64,
        stx_blocks: u64,
        stx_attributes_mask: u64,
        pub stx_atime: StatxTimestamp,
        pub stx_btime: StatxTimestamp,
        pub stx_ctime: StatxTimestamp,
        pub stx_mtime: StatxTimestamp,
        pub stx_rdev_major: u32,
        pub stx_rdev_minor: u32,
        pub stx_dev_major: u32,
        pub stx_dev_minor: u32,
        pub stx_mnt_id: u64,
        pub stx_dio_mem_align: u32,
        pub stx_dio_offset_align: u32,
        pub __spare2: [u64; 12], // 预留
    }

    bitflags::bitflags! {
        #[derive(Default)]
        pub struct StatxMask: u32 {
            const TYPE        = 0x00000001; // STATX_TYPE
            const MODE        = 0x00000002; // STATX_MODE
            const NLINK       = 0x00000004; // STATX_NLINK
            const UID         = 0x00000008; // STATX_UID
            const GID         = 0x00000010; // STATX_GID
            const ATIME       = 0x00000020; // STATX_ATIME
            const MTIME       = 0x00000040; // STATX_MTIME
            const CTIME       = 0x00000080; // STATX_CTIME
            const INO         = 0x00000100; // STATX_INO
            const SIZE        = 0x00000200; // STATX_SIZE
            const BLOCKS      = 0x00000400; // STATX_BLOCKS
            const BASIC_STATS = 0x000007ff; // common mask
            const BTIME       = 0x00000800; // STATX_BTIME (Linux 4.11+)
            const ALL         = 0x00000fff; // all
        }
    }

    bitflags::bitflags! {
        #[derive(Default)]
        pub struct StatxFlags: u32 {
            /// AT_SYMLINK_NOFOLLOW: Do not follow symbolic links.
            const SYMLINK_NOFOLLOW  = 0x100;  // AT_SYMLINK_NOFOLLOW
            /// AT_NO_AUTOMOUNT: Suppress terminal automount traversal
            const NO_AUTOMOUNT      = 0x800;  // AT_NO_AUTOMOUNT
            /// AT_EMPTY_PATH: Allow empty relative pathname
            const EMPTY_PATH        = 0x1000; // AT_EMPTY_PATH
            // statx-only flags:
            /// STATX_FORCE_SYNC: Force synchronised I/O, as per description
            const STATX_FORCE_SYNC  = 0x2000; // STATX_FORCE_SYNC
            /// STATX_DONT_SYNC: Don't sync before reading attributes
            const STATX_DONT_SYNC   = 0x4000; // STATX_DONT_SYNC
        }
    }

    let task = current_task();
    let addrspace = task.addr_space();
    let pathname = UserReadPtr::<u8>::new(pathname, &addrspace).read_c_string(256)?;
    let path = pathname.into_string().map_err(|_| SysError::EINVAL)?;
    let dirfd = AtFd::from(dirfd);
    let flags = StatxFlags::from_bits_truncate(flags as u32);

    let from_timespec = |ts: TimeSpec| StatxTimestamp {
        tv_sec: ts.tv_sec as i64,
        tv_nsec: ts.tv_nsec as u32,
        __reserved: 0,
    };

    log::debug!(
        "[sys_statx] path: {}, dirfd: {:?}, flags: {:#x}, mask: {:#x}",
        path,
        dirfd,
        flags,
        mask
    );

    let dentry = {
        if flags.contains(StatxFlags::EMPTY_PATH) {
            let dirfd: AtFd = dirfd;
            match dirfd {
                AtFd::FdCwd => Err(SysError::EINVAL)?,
                AtFd::Normal(fd) => task.with_mut_fdtable(|t| t.get_file(fd))?.dentry(),
            }
        } else {
            let dentry = task.walk_at(dirfd, path)?;
            if !flags.contains(StatxFlags::SYMLINK_NOFOLLOW)
                && !dentry.is_negative()
                && dentry.inode().unwrap().inotype().is_symlink()
            {
                Path::resolve_symlink_through(dentry)?
            } else {
                dentry
            }
        }
    };

    // log::debug!("[sys_statx] dentry opened {:?}", dentry.path());

    let nmask = StatxMask::TYPE
        | StatxMask::MODE
        | StatxMask::NLINK
        | StatxMask::INO
        | StatxMask::SIZE
        | StatxMask::BLOCKS;

    let stat = dentry.inode().ok_or(SysError::ENOENT)?.get_attr()?;
    let statx = Statx {
        stx_mask: nmask.bits(),
        stx_blksize: stat.st_blksize,
        stx_attributes: 0,
        stx_nlink: stat.st_nlink,
        stx_uid: stat.st_uid,
        stx_gid: stat.st_gid,
        __spare0: 0,
        stx_mode: stat.st_mode as u16,
        stx_ino: stat.st_ino,
        stx_size: stat.st_size,
        stx_blocks: stat.st_blocks,
        stx_attributes_mask: 0,
        stx_atime: from_timespec(stat.st_atime),
        stx_btime: StatxTimestamp::default(),
        stx_ctime: from_timespec(stat.st_ctime),
        stx_mtime: from_timespec(stat.st_mtime),
        stx_rdev_major: 0,
        stx_rdev_minor: 0,
        stx_dev_major: 0,
        stx_dev_minor: 0,
        stx_mnt_id: 0,
        stx_dio_mem_align: 0,
        stx_dio_offset_align: 0,
        __spare2: [0; 12],
    };

    // log::warn!("{:?}", statx);

    unsafe {
        UserWritePtr::<Statx>::new(statxbuf, &addrspace).write(statx)?;
    }

    Ok(0)
}

pub fn sys_fchmodat(dirfd: isize, pathname_ptr: usize, mode: u32, flags: u32) -> SyscallResult {
    let task = current_task();
    let addr_space = task.addr_space();
    let pathname = UserReadPtr::<u8>::new(pathname_ptr, &addr_space).read_c_string(4096)?;
    let pathname = pathname.into_string().map_err(|_| SysError::EINVAL)?;

    let flags = AtFlags::from_bits_retain(flags as i32);

    // if !task.can_chmod(&file) {
    //     return Err(SysError::EPERM);
    // }

    let dentry = {
        if flags.contains(AtFlags::AT_EMPTY_PATH) && pathname.is_empty() {
            let dirfd = AtFd::from(dirfd);
            match dirfd {
                AtFd::FdCwd => Err(SysError::EINVAL)?,
                AtFd::Normal(fd) => task.with_mut_fdtable(|t| t.get_file(fd))?.dentry(),
            }
        } else {
            let dentry = task.walk_at(AtFd::from(dirfd), pathname)?;
            if !flags.contains(AtFlags::AT_SYMLINK_NOFOLLOW)
                && !dentry.is_negative()
                && dentry.inode().unwrap().inotype().is_symlink()
            {
                Path::resolve_symlink_through(dentry)?
            } else {
                dentry
            }
        }
    };

    let inode = dentry.inode().ok_or(SysError::ENOENT)?;

    let rmode = inode.get_meta().inner.lock().mode;

    dentry.inode().ok_or(SysError::ENOENT)?.set_mode(
        rmode
            .intersection(!InodeMode::S_PERM)
            .union(InodeMode::from_bits_retain(mode)),
    );

    Ok(0)
}

pub fn sys_fchownat(
    dirfd: isize,
    pathname_ptr: usize,
    owner: u32,
    group: u32,
    flags: u32,
) -> SyscallResult {
    let task = current_task();
    let addr_space = task.addr_space();
    let pathname = UserReadPtr::<u8>::new(pathname_ptr, &addr_space).read_c_string(4096)?;
    let pathname = pathname.into_string().map_err(|_| SysError::EINVAL)?;

    let flags = AtFlags::from_bits_retain(flags as i32);

    let dentry = {
        if flags.contains(AtFlags::AT_EMPTY_PATH) && pathname.is_empty() {
            let dirfd = AtFd::from(dirfd);
            match dirfd {
                AtFd::FdCwd => Err(SysError::EINVAL)?,
                AtFd::Normal(fd) => task.with_mut_fdtable(|t| t.get_file(fd))?.dentry(),
            }
        } else {
            let dentry = task.walk_at(AtFd::from(dirfd), pathname)?;
            if !flags.contains(AtFlags::AT_SYMLINK_NOFOLLOW)
                && !dentry.is_negative()
                && dentry.inode().unwrap().inotype().is_symlink()
            {
                Path::resolve_symlink_through(dentry)?
            } else {
                dentry
            }
        }
    };

    let inode = dentry.inode().ok_or(SysError::ENOENT)?;

    let (old_uid, old_gid) = {
        let inner = inode.get_meta().inner.lock();
        (inner.uid, inner.gid)
    };

    log::debug!(
        "chown: owner={:#x}, group={:#x}, old_uid={}, old_gid={}",
        owner,
        group,
        old_uid,
        old_gid
    );

    let mut changed = false;
    if owner != u32::MAX && owner != old_uid {
        inode.set_uid(owner);
        changed = true;
    }
    if group != u32::MAX && group != old_gid {
        inode.set_gid(group);
        changed = true;
    }

    if changed {
        let mut mode = inode.get_meta().inner.lock().mode;

        mode.remove(InodeMode::SET_UID);
        mode.remove(InodeMode::SET_GID);

        inode.set_mode(mode);
    }
    Ok(0)
}

pub fn sys_close_range(first: usize, last: usize, flags: usize) -> SyscallResult {
    const CLOSE_RANGE_UNSHARE: usize = 1 << 1;
    const CLOSE_RANGE_CLOEXEC: usize = 1 << 2;
    log::debug!("[sys_close_range] first: {first}, last: {last}, flags: {flags}");

    if first > last {
        return Err(SysError::EINVAL);
    }

    if flags & !(CLOSE_RANGE_CLOEXEC | CLOSE_RANGE_UNSHARE) != 0 {
        return Err(SysError::EINVAL);
    }

    let task = current_task();

    if (flags & CLOSE_RANGE_UNSHARE) != 0 {
        let mut fdtable = task.fdtable_mut().lock().clone();
        fdtable.remove_with_range(first, last, flags)?;
        *task.fdtable_mut().lock() = fdtable;
        // task.with_mut_fdtable(|table| table.remove_with_range(first, last, flags))?;
    } else {
        task.with_mut_fdtable(|table| table.remove_with_range(first, last, flags))?;
    }
    Ok(0)
}

pub async fn sys_copy_file_range(
    fd_in: usize,
    off_in_ptr: usize,
    fd_out: usize,
    off_out_ptr: usize,
    len: usize,
    flags: usize,
) -> SyscallResult {
    type Offset = i64;
    if flags != 0 {
        return Err(SysError::EINVAL);
    }

    log::debug!("[sys_copy_file_range] fdin: {fd_in}, fdout: {fd_out}");
    let task = current_task();
    let addr_space = task.addr_space();

    let file_in = task.with_mut_fdtable(|table| table.get_file(fd_in))?;
    let file_out = task.with_mut_fdtable(|table| table.get_file(fd_out))?;

    if !file_in.flags().readable() || !file_out.flags().writable() {
        return Err(SysError::EBADF);
    }
    if file_out.flags().contains(OpenFlags::O_APPEND) {
        return Err(SysError::EBADF);
    }

    let file_in_type = file_in.inode().inotype();
    let file_out_type = file_out.inode().inotype();
    if file_in_type.is_dir() || file_out_type.is_dir() {
        return Err(SysError::EISDIR);
    }
    if !file_in_type.is_reg() || !file_out_type.is_reg() {
        return Err(SysError::EINVAL);
    }

    let mut off_in = if off_in_ptr == 0 {
        None
    } else {
        unsafe { Some(UserReadPtr::<Offset>::new(off_in_ptr, &addr_space).read()?) }
    };

    let mut off_out = if off_out_ptr == 0 {
        None
    } else {
        unsafe { Some(UserReadPtr::<Offset>::new(off_out_ptr, &addr_space).read()?) }
    };

    if ptr::eq(file_in.as_ref(), file_out.as_ref()) {
        // If the two file descriptors refer to the same file, the source and destination
        // range must not overlap.
        let actual_off_in = off_in.unwrap_or_else(|| file_in.pos() as Offset);
        let actual_off_out = off_out.unwrap_or_else(|| file_out.pos() as Offset);
        if actual_off_in < actual_off_out + len as Offset
            && actual_off_out < actual_off_in + len as Offset
        {
            return Err(SysError::EINVAL);
        }
    }

    log::debug!("[sys_copy_file_range] off_in: {off_in:?}, off_out: {off_out:?}, len:{len}");
    log::info!(
        "[sys_copy_file_range] file_in pos: {:#x}, file_out pos: {:#x}",
        file_in.pos(),
        file_out.pos()
    );

    let bytes_copied = file_out
        .copy_file_range(file_in.as_ref(), off_in.as_mut(), off_out.as_mut(), len)
        .await?;

    log::info!(
        "[sys_copy_file_range] after copy_file_range, file_in: {:#x}, file_out: {:#x}",
        file_in.pos(),
        file_out.pos()
    );
    log::info!("[sys_copy_file_range] bytes_copied: {bytes_copied:?}");

    if let Some(off) = off_in {
        unsafe { UserWritePtr::<Offset>::new(off_in_ptr, &addr_space).write(off)? };
    }

    if let Some(off) = off_out {
        unsafe { UserWritePtr::<Offset>::new(off_out_ptr, &addr_space).write(off)? };
    }

    Ok(bytes_copied)
}

pub fn sys_fsetxattr(
    fd: usize,
    name_ptr: usize,
    value_ptr: usize,
    size: usize,
    flags: i32,
) -> SyscallResult {
    let task = current_task();
    let addr_space = task.addr_space();

    const XATTR_CREATE: i32 = 1;
    const XATTR_REPLACE: i32 = 2;

    if flags & !(XATTR_CREATE | XATTR_REPLACE) != 0 {
        return Err(SysError::EINVAL);
    }

    let name = {
        let mut name_ptr = UserReadPtr::<u8>::new(name_ptr, &addr_space);
        let cstring = name_ptr.read_c_string(257)?; // XATTR_NAME_MAX + 2
        cstring.into_string().map_err(|_| SysError::EINVAL)?
    };

    if name.is_empty() || name.len() > 255 {
        return Err(SysError::ERANGE);
    }

    if size > 65536 {
        return Err(SysError::E2BIG);
    }

    let value = if size > 0 {
        let mut value_ptr = UserReadPtr::<u8>::new(value_ptr, &addr_space);
        unsafe { value_ptr.read_array(size)? }
    } else {
        Vec::new()
    };

    let file = task.with_mut_fdtable(|ft| ft.get_file(fd))?;
    let inode = file.inode();

    let exists = inode.get_xattr(&name).is_ok();
    if flags & XATTR_CREATE != 0 && exists {
        return Err(SysError::EEXIST);
    }

    if flags & XATTR_REPLACE != 0 && !exists {
        return Err(SysError::ENODATA);
    }

    inode.set_xattr(&name, &value, flags)?;

    Ok(0)
}

pub fn sys_fgetxattr(fd: usize, name_ptr: usize, value_ptr: usize, size: usize) -> SyscallResult {
    let task = current_task();
    let addr_space = task.addr_space();

    let name = {
        let mut name_ptr = UserReadPtr::<u8>::new(name_ptr, &addr_space);
        let cstring = name_ptr.read_c_string(256)?;
        cstring.into_string().map_err(|_| SysError::EINVAL)?
    };

    let file = task.with_mut_fdtable(|ft| ft.get_file(fd))?;
    let inode = file.inode();

    let value = inode.get_xattr(&name)?;

    if value_ptr == 0 {
        return Ok(value.len());
    }

    if size < value.len() {
        return Err(SysError::ERANGE);
    }

    let mut user_value_ptr = UserWritePtr::<u8>::new(value_ptr, &addr_space);
    unsafe {
        user_value_ptr
            .try_into_mut_slice(value.len())?
            .copy_from_slice(&value[..]);
    }

    Ok(value.len())
}

pub fn sys_fremovexattr(fd: usize, name_ptr: usize) -> SyscallResult {
    let task = current_task();
    let addr_space = task.addr_space();

    let name = {
        let mut name_ptr = UserReadPtr::<u8>::new(name_ptr, &addr_space);
        let cstring = name_ptr.read_c_string(256)?;
        cstring.into_string().map_err(|_| SysError::EINVAL)?
    };

    let file = task.with_mut_fdtable(|ft| ft.get_file(fd))?;
    let inode = file.inode();

    inode.remove_xattr(&name)?;

    Ok(0)
}

bitflags::bitflags! {
    /// Fallocate mode flags. See man 2 fallocate.
    #[derive(Debug, Clone, Copy, PartialEq, Eq)]
    pub struct FallocateMode: u32 {
        const NONE           = 0;
        const KEEP_SIZE      = 0x01; // FALLOC_FL_KEEP_SIZE
        const PUNCH_HOLE     = 0x02; // FALLOC_FL_PUNCH_HOLE (must with KEEP_SIZE)
        const COLLAPSE_RANGE = 0x08; // FALLOC_FL_COLLAPSE_RANGE
        const ZERO_RANGE     = 0x10; // FALLOC_FL_ZERO_RANGE
        const INSERT_RANGE   = 0x20; // FALLOC_FL_INSERT_RANGE
        const UNSHARE_RANGE  = 0x40; // FALLOC_FL_UNSHARE_RANGE
    }
}
const FALLOC_VALID_FLAGS: u32 = FallocateMode::KEEP_SIZE.bits()
    | FallocateMode::PUNCH_HOLE.bits()
    | FallocateMode::COLLAPSE_RANGE.bits()
    | FallocateMode::ZERO_RANGE.bits()
    | FallocateMode::INSERT_RANGE.bits()
    | FallocateMode::UNSHARE_RANGE.bits();

pub async fn sys_fallocate(fd: usize, mode: usize, offset: usize, len: usize) -> SyscallResult {
    log::debug!("[sys_fallocate] fd: {fd}, mode: {mode:#x}, offset: {offset}, len: {len}");

    if mode as u32 & !FALLOC_VALID_FLAGS != 0 {
        return Err(SysError::EINVAL);
    }
    let mode = FallocateMode::from_bits_truncate(mode as u32);

    let task = current_task();
    let file = task.with_mut_fdtable(|table| table.get_file(fd))?;
    let inode = file.inode();

    if mode.is_empty() {
        let size = inode.size().max(offset + len);
        inode.set_size(size)?;
        return Ok(0);
    }

    if mode.contains(FallocateMode::PUNCH_HOLE) {
        if !mode.contains(FallocateMode::KEEP_SIZE) {
            return Err(SysError::EINVAL);
        }

        let file_size = inode.size();
        if offset > file_size || len == 0 || offset + len > file_size {
            return Err(SysError::EINVAL);
        }
        file.fill_zeros(offset, len).await?;
        return Ok(0);
    }

    if mode.intersects(
        FallocateMode::COLLAPSE_RANGE
            | FallocateMode::ZERO_RANGE
            | FallocateMode::INSERT_RANGE
            | FallocateMode::UNSHARE_RANGE,
    ) {
        return Err(SysError::EOPNOTSUPP);
    }

    if mode == FallocateMode::KEEP_SIZE {
        return Ok(0);
    }

    Err(SysError::EOPNOTSUPP)
}

pub async fn sys_splice(
    fd_in: usize,
    off_in_ptr: usize,
    fd_out: usize,
    off_out_ptr: usize,
    len: usize,
    flags: i32,
) -> SyscallResult {
    type Offset = i32;

    log::debug!(
        "[sys_splice] fd_in: {}, off_in_ptr: {}, fd_out: {}, off_out_ptr: {}, len: {}, flags: {}",
        fd_in,
        off_in_ptr,
        fd_out,
        off_out_ptr,
        len,
        flags
    );

    if len == 0 {
        return Err(SysError::EINVAL);
    }

    let _flags = SpliceFlags::from_bits(flags).ok_or(SysError::EINVAL)?;
    let file_in = current_task().with_mut_fdtable(|ft| ft.get_file(fd_in))?;
    let file_out = current_task().with_mut_fdtable(|ft| ft.get_file(fd_out))?;

    let file_in_type = file_in.inode().inotype();
    let file_out_type = file_out.inode().inotype();

    match (file_in_type.is_fifo(), file_out_type.is_fifo()) {
        (true, true) | (false, false) => {
            return Err(SysError::EINVAL);
        }
        (true, false) | (false, true) => {}
    }

    // Some special file can not be used in splice
    if file_out.clone().downcast_arc::<EventFdFile>().is_ok()
        || file_out.clone().downcast_arc::<SignalFdFile>().is_ok()
        || file_out.clone().downcast_arc::<TimerFdFile>().is_ok()
        || file_out.clone().downcast_arc::<EpollFile>().is_ok()
        || file_out.clone().downcast_arc::<InotifyFile>().is_ok()
        || file_out.clone().downcast_arc::<IoUringFile>().is_ok()
        || file_out.clone().downcast_arc::<OpenTreeFile>().is_ok()
        || file_out.clone().downcast_arc::<FsContextFile>().is_ok()
        || file_out.clone().downcast_arc::<BpfFile>().is_ok()
    {
        return Err(SysError::EINVAL);
    }

    if file_in.clone().downcast_arc::<EventFdFile>().is_ok()
        || file_in.clone().downcast_arc::<SignalFdFile>().is_ok()
        || file_in.clone().downcast_arc::<TimerFdFile>().is_ok()
        || file_in.clone().downcast_arc::<EpollFile>().is_ok()
        || file_in.clone().downcast_arc::<InotifyFile>().is_ok()
        || file_in.clone().downcast_arc::<IoUringFile>().is_ok()
        || file_in.clone().downcast_arc::<OpenTreeFile>().is_ok()
        || file_in.clone().downcast_arc::<FsContextFile>().is_ok()
        || file_in.clone().downcast_arc::<BpfFile>().is_ok()
    {
        return Err(SysError::EINVAL);
    }

    if file_in_type.is_dir() || file_out_type.is_dir() {
        return Err(SysError::EINVAL);
    }

    if file_in.flags().contains(OpenFlags::O_PATH) {
        return Err(SysError::EBADF);
    }

    if !file_in.flags().readable() || !file_out.flags().writable() {
        log::error!("[sys_splice] not readable/writable",);
        return Err(SysError::EBADF);
    }

    if ptr::eq(file_out.as_ref(), file_in.as_ref()) {
        log::error!("[sys_splice] can not be one");
        return Err(SysError::EINVAL);
    }

    if file_out.flags().contains(OpenFlags::O_APPEND) {
        log::error!("[sys_splice] file_out should not contain O_APPEND");
        return Err(SysError::EINVAL);
    }

    if file_in_type.is_fifo() && off_in_ptr != 0 || file_out_type.is_fifo() && off_out_ptr != 0 {
        return Err(SysError::ESPIPE);
    }

    let off_in: Option<Offset> = if off_in_ptr == 0 {
        None
    } else {
        let offset =
            unsafe { UserReadPtr::<Offset>::new(off_in_ptr, &current_task().addr_space()).read()? };

        if offset < 0 {
            log::error!("[sys_splice] offset < 0");
            return Err(SysError::EINVAL);
        }

        Some(offset)
    };

    let off_out: Option<Offset> = if off_out_ptr == 0 {
        None
    } else {
        let offset = unsafe {
            UserReadPtr::<Offset>::new(off_out_ptr, &current_task().addr_space()).read()?
        };

        if offset < 0 {
            log::error!("[sys_splice] offset < 0");
            return Err(SysError::EINVAL);
        }

        Some(offset)
    };

    let mut buffer: Vec<u8> = vec![0; len];

    log::error!("[sys_splice] read");

    let bytes_read = if file_in_type.is_fifo() {
        file_in.read(buffer.as_mut_slice()).await?
    } else if let Some(offset) = off_in {
        if offset < 0 {
            return Err(SysError::EINVAL);
        }

        if offset > file_in.size() as i32 {
            return Ok(0);
        }

        let pos = file_in.pos();
        file_in.seek(SeekFrom::Start(offset as u64))?;
        let bytes_read = file_in.read(buffer.as_mut_slice()).await?;
        file_in.seek(SeekFrom::Start(pos as u64))?;
        bytes_read
    } else {
        file_in.read(buffer.as_mut_slice()).await?
    };

    buffer.truncate(bytes_read);
    if bytes_read == 0 {
        return Ok(0);
    }

    log::error!("[sys_splice] ready to write {} bytes", bytes_read);
    let bytes_written = if file_out_type.is_fifo() {
        file_out.write(buffer.as_slice()).await?
    } else if let Some(offset) = off_out {
        if offset < 0 {
            return Err(SysError::EINVAL);
        }

        if offset > file_in.size() as i32 {
            return Ok(0);
        }

        let pos = file_out.pos();
        file_out.seek(SeekFrom::Start(offset as u64))?;
        let bytes_written = file_out.write(buffer.as_slice()).await?;
        file_out.seek(SeekFrom::Start(pos as u64))?;
        bytes_written
    } else {
        file_out.write(buffer.as_slice()).await?
    };

    if bytes_written != bytes_read {
        panic!(
            "sys_splice: bytes_written ({}) != bytes_read ({})",
            bytes_written, bytes_read
        );
    }

    Ok(bytes_read)
}

pub fn sys_setxattr(
    path_ptr: usize,
    name_ptr: usize,
    value_ptr: usize,
    size: usize,
    flags: i32,
) -> SyscallResult {
    let task = current_task();
    let addr_space = task.addr_space();

    const XATTR_CREATE: i32 = 1;
    const XATTR_REPLACE: i32 = 2;

    if flags & !(XATTR_CREATE | XATTR_REPLACE) != 0 {
        return Err(SysError::EINVAL);
    }

    let path = {
        let mut path_ptr = UserReadPtr::<u8>::new(path_ptr, &addr_space);
        let cstring = path_ptr.read_c_string(4096)?; // PATH_MAX
        cstring.into_string().map_err(|_| SysError::EINVAL)?
    };

    let name = {
        let mut name_ptr = UserReadPtr::<u8>::new(name_ptr, &addr_space);
        let cstring = name_ptr.read_c_string(257)?; // XATTR_NAME_MAX + 2
        cstring.into_string().map_err(|_| SysError::EINVAL)?
    };

    log::debug!("[sys_setxattr] path: {path}, name: {name}");

    if name.is_empty() || name.len() > 255 {
        return Err(SysError::ERANGE);
    }

    if size > 65536 {
        return Err(SysError::E2BIG);
    }

    let value = if size > 0 {
        let mut value_ptr = UserReadPtr::<u8>::new(value_ptr, &addr_space);
        unsafe { value_ptr.read_array(size)? }
    } else {
        Vec::new()
    };

    let dentry = task.walk_at(AtFd::FdCwd, path)?;
    let inode = dentry.inode().ok_or(SysError::ENOENT)?;

    let xattr_res = inode.get_xattr(&name);

    let exists = match xattr_res {
        Ok(_) => true,
        Err(SysError::ENODATA) => false,
        Err(e) => return Err(e),
    };

    if flags & XATTR_CREATE != 0 && exists {
        return Err(SysError::EEXIST);
    }
    if flags & XATTR_REPLACE != 0 && !exists {
        return Err(SysError::ENODATA);
    }

    inode.set_xattr(&name, &value, flags)?;

    Ok(0)
}

pub fn sys_lsetxattr(
    path_ptr: usize,
    name_ptr: usize,
    value_ptr: usize,
    size: usize,
    flags: i32,
) -> SyscallResult {
    let task = current_task();
    let addr_space = task.addr_space();

    const XATTR_CREATE: i32 = 1;
    const XATTR_REPLACE: i32 = 2;

    if flags & !(XATTR_CREATE | XATTR_REPLACE) != 0 {
        return Err(SysError::EINVAL);
    }

    let path = {
        let mut path_ptr = UserReadPtr::<u8>::new(path_ptr, &addr_space);
        let cstring = path_ptr.read_c_string(4096)?;
        cstring.into_string().map_err(|_| SysError::EINVAL)?
    };

    let name = {
        let mut name_ptr = UserReadPtr::<u8>::new(name_ptr, &addr_space);
        let cstring = name_ptr.read_c_string(257)?;
        cstring.into_string().map_err(|_| SysError::EINVAL)?
    };

    if name.is_empty() || name.len() > 255 {
        return Err(SysError::ERANGE);
    }

    if size > 65536 {
        return Err(SysError::E2BIG);
    }

    let value = if size > 0 {
        let mut value_ptr = UserReadPtr::<u8>::new(value_ptr, &addr_space);
        unsafe { value_ptr.read_array(size)? }
    } else {
        Vec::new()
    };

    let dentry = task.walk_at(AtFd::FdCwd, path)?;
    if !dentry.is_negative() && dentry.inode().unwrap().inotype().is_symlink() {
        return Err(SysError::ELOOP);
    }

    let inode = dentry.inode().ok_or(SysError::ENOENT)?;

    let exists = inode.get_xattr(&name).is_ok();
    if flags & XATTR_CREATE != 0 && exists {
        return Err(SysError::EEXIST);
    }

    if flags & XATTR_REPLACE != 0 && !exists {
        return Err(SysError::ENODATA);
    }

    inode.set_xattr(&name, &value, flags)?;

    Ok(0)
}

pub fn sys_getxattr(
    path_ptr: usize,
    name_ptr: usize,
    value_ptr: usize,
    size: usize,
) -> SyscallResult {
    let task = current_task();
    let addr_space = task.addr_space();

    let path = {
        let mut path_ptr = UserReadPtr::<u8>::new(path_ptr, &addr_space);
        let cstring = path_ptr.read_c_string(4096)?;
        cstring.into_string().map_err(|_| SysError::EINVAL)?
    };

    let name = {
        let mut name_ptr = UserReadPtr::<u8>::new(name_ptr, &addr_space);
        let cstring = name_ptr.read_c_string(256)?;
        cstring.into_string().map_err(|_| SysError::EINVAL)?
    };

    let dentry = task.walk_at(AtFd::FdCwd, path)?;
    let inode = dentry.inode().ok_or(SysError::ENOENT)?;

    let value = inode.get_xattr(&name)?;

    if value_ptr == 0 {
        return Ok(value.len());
    }

    let copy_len = core::cmp::min(size, value.len());
    let mut user_value_ptr = UserWritePtr::<u8>::new(value_ptr, &addr_space);
    unsafe {
        user_value_ptr
            .try_into_mut_slice(copy_len)?
            .copy_from_slice(&value[..copy_len]);
    }

    Ok(copy_len)
}

pub fn sys_removexattr(path_ptr: usize, name_ptr: usize) -> SyscallResult {
    let task = current_task();
    let addr_space = task.addr_space();

    let path = {
        let mut path_ptr = UserReadPtr::<u8>::new(path_ptr, &addr_space);
        let cstring = path_ptr.read_c_string(4096)?;
        cstring.into_string().map_err(|_| SysError::EINVAL)?
    };

    let name = {
        let mut name_ptr = UserReadPtr::<u8>::new(name_ptr, &addr_space);
        let cstring = name_ptr.read_c_string(256)?;
        cstring.into_string().map_err(|_| SysError::EINVAL)?
    };

    let dentry = task.walk_at(AtFd::FdCwd, path)?;
    let inode = dentry.inode().ok_or(SysError::ENOENT)?;

    inode.remove_xattr(&name)?;

    Ok(0)
}

pub fn sys_eventfd2(initval: usize, flags: usize) -> SyscallResult {
    let eventfd = EventFdFile::new(initval as u64, flags as u32);

    let fd_flags = if flags & 0x80000 != 0 {
        OpenFlags::O_CLOEXEC
    } else {
        OpenFlags::empty()
    };

    let fd = current_task().with_mut_fdtable(|ft| ft.alloc(Arc::new(eventfd), fd_flags))?;

    Ok(fd)
}

pub fn sys_name_to_handle_at(
    dirfd: i32,
    pathname: usize,
    handle_ptr: usize,
    mount_id_ptr: usize,
    flags: i32,
) -> SyscallResult {
    let task = current_task();
    let addrspace = task.addr_space();

    let path = {
        let mut user_ptr = UserReadPtr::<u8>::new(pathname, &addrspace);
        let cstring = user_ptr.read_c_string(256)?;
        cstring.into_string().map_err(|_| SysError::EINVAL)?
    };

    log::info!("[sys_name_to_handle_at] dirfd: {dirfd:#x}, path: {path}");

    // Check the flags.
    let flags = AtFlags::from_bits(flags).ok_or(SysError::EINVAL)?;
    if !flags
        .difference(AtFlags::AT_HANDLE_FID | AtFlags::AT_EMPTY_PATH | AtFlags::AT_SYMLINK_FOLLOW)
        .is_empty()
    {
        return Err(SysError::EINVAL);
    }
    if flags.contains(AtFlags::AT_HANDLE_FID) {
        unimplemented!()
    }

    // Find the target dentry.
    let dirfd = AtFd::from(dirfd as isize);
    let mut dentry = if path.is_empty() {
        if flags.contains(AtFlags::AT_EMPTY_PATH) {
            match dirfd {
                AtFd::FdCwd => task.cwd().lock().clone(),
                AtFd::Normal(fd) => task.with_mut_fdtable(|t| t.get_file(fd))?.dentry(),
            }
        } else {
            return Err(SysError::ENOENT);
        }
    } else {
        task.walk_at(dirfd, path)?
    };
    if flags.contains(AtFlags::AT_SYMLINK_FOLLOW)
        && !dentry.is_negative()
        && dentry.inode().unwrap().inotype().is_symlink()
    {
        dentry = Path::resolve_symlink_through(dentry)?;
    }
    if dentry.is_negative() {
        return Err(SysError::ENOENT);
    }

    // Write the mount ID to the user space.
    let mount_id = 0;
    unsafe {
        UserWritePtr::<i32>::new(mount_id_ptr, &addrspace).write(mount_id)?;
    }

    // Create the file handle.
    let handle = dentry.file_handle();

    // Check if `handle_bytes` in the file handler provided by the user is valid.
    let mut user_handle_header = {
        let mut user_ptr = UserReadPtr::<u8>::new(handle_ptr, &addrspace);
        let header = unsafe { user_ptr.try_into_slice(8)? };
        FileHandleHeader::from_raw_bytes(header)
    };
    if user_handle_header.handle_bytes() > HANDLE_LEN as u32 {
        log::warn!(
            "[sys_name_to_handle_at] handle_bytes too large: {}, max: {}",
            user_handle_header.handle_bytes(),
            HANDLE_LEN
        );
        return Err(SysError::EINVAL);
    }
    if user_handle_header.handle_bytes() < handle.handle_bytes() {
        log::warn!(
            "[sys_name_to_handle_at] handle_bytes too small: {}, required: {}",
            user_handle_header.handle_bytes(),
            handle.handle_bytes()
        );
        // Return the required size in the header.
        user_handle_header.set_handle_bytes(HANDLE_LEN as u32);
        unsafe {
            UserWritePtr::<FileHandleHeader>::new(handle_ptr, &addrspace)
                .write(user_handle_header)?;
        }
        return Err(SysError::EOVERFLOW);
    }

    // Write the file handle to the user space.
    let file_handle_bytes = handle.to_raw_bytes();
    unsafe {
        UserWritePtr::<u8>::new(handle_ptr, &addrspace)
            .try_into_mut_slice(file_handle_bytes.len())?
            .copy_from_slice(&file_handle_bytes);
    }

    Ok(0)
}

pub fn sys_open_by_handle_at(mount_fd: i32, handle_ptr: usize, flags: i32) -> SyscallResult {
    let task = current_task();
    let addrspace = task.addr_space();

    let flags = OpenFlags::from_bits(flags).ok_or(SysError::EINVAL)?;

    log::info!("[sys_open_by_handle_at] mount_fd: {}", mount_fd);

    if !task.capability().effective[0] & (1 << 2) != 0 {
        log::warn!("[sys_open_by_handle_at] permission denied: CAP_DAC_READ_SEARCH not set");
        return Err(SysError::EPERM);
    }

    let mount_atfd = AtFd::from(mount_fd as isize);
    let mount_dentry = match mount_atfd {
        AtFd::FdCwd => task.cwd().lock().clone(),
        AtFd::Normal(fd) => task.with_mut_fdtable(|t| t.get_file(fd))?.dentry(),
    };
    let mount_fs = mount_dentry
        .inode()
        .unwrap()
        .get_meta()
        .superblock
        .fs_type();
    match mount_fs.name().as_ref() {
        "ext4" | "tmpfs" => {}
        _ => {
            // These filesystems do not support open by handle.
            log::warn!(
                "[sys_open_by_handle_at] unsupported filesystem: {}",
                mount_fs.name()
            );
            return Err(SysError::ESTALE);
        }
    }

    // Read the file handle header
    let handle_header = {
        let mut user_ptr = UserReadPtr::<u8>::new(handle_ptr, &addrspace);
        let header_bytes = unsafe { user_ptr.try_into_slice(8)? };
        FileHandleHeader::from_raw_bytes(header_bytes)
    };

    let handle_bytes = handle_header.handle_bytes();
    let handle_type = handle_header.handle_type();

    // Validate handle parameters.
    if handle_bytes == 0 || handle_bytes > HANDLE_LEN as u32 {
        return Err(SysError::EINVAL);
    }

    // Analyze the handle type. Currently, we only have the magic number 0x1ef.
    if handle_type != 0x1ef {
        return Err(SysError::EINVAL);
    }

    // Read the handle data.
    let handle_data = {
        let mut user_ptr = UserReadPtr::<u8>::new(handle_ptr + 8, &addrspace);
        let handle_data_bytes = unsafe { user_ptr.try_into_slice(handle_bytes as usize)? };
        FileHandleData::from_raw_bytes(handle_data_bytes)?
    };

    log::info!(
        "[sys_open_by_handle_at] file handle path: {}, flags: {:?}",
        handle_data.path(),
        flags
    );

    // Find the dentry for the file path.
    let dentry = task
        .walk_at(AtFd::FdCwd, handle_data.path().to_string())
        .map_err(|err| match err {
            SysError::ENOENT => SysError::ESTALE,
            _ => err,
        })?;
    let inode = dentry.inode().ok_or(SysError::ESTALE)?;
    if inode.inotype().is_symlink() && !flags.contains(OpenFlags::O_PATH) {
        return Err(SysError::ELOOP);
    }

    let _cred = task.perm_mut();
    let cred = _cred.lock();

    // Check file access permissions
    if flags.readable()
        && !inode.check_permission(cred.euid, cred.egid, &cred.groups, AccessFlags::R_OK)
    {
        return Err(SysError::EACCES);
    }

    if flags.writable()
        && !inode.check_permission(cred.euid, cred.egid, &cred.groups, AccessFlags::W_OK)
    {
        return Err(SysError::EACCES);
    }

    let inode_type = inode.inotype();
    if !inode_type.is_dir() && flags.contains(OpenFlags::O_DIRECTORY) {
        return Err(SysError::ENOTDIR);
    }
    if inode_type.is_dir() && flags.writable() {
        return Err(SysError::EISDIR);
    }

    if inode_type.is_reg() && flags.contains(OpenFlags::O_TRUNC) && flags.writable() {
        inode.set_size(0).unwrap();
    }

    let file = <dyn File>::open(dentry)?;
    file.set_flags(flags);
    task.with_mut_fdtable(|ft| ft.alloc(file, flags))
}

/// The `mknod`() system call creates a filesystem node (file, device special file, or named pipe)
/// named `pathname`, with attributes specified by `mode` and (for special files) `dev`.
///
/// # Returns
/// On success, returns 0. On error, returns -1 and sets errno appropriately.
///
/// # Tips
/// - `mode` specifies both the permissions and the type of node to be created. Common types:
///   - `S_IFREG`: regular file
///   - `S_IFCHR`: character device
///   - `S_IFBLK`: block device
///   - `S_IFIFO`: FIFO (named pipe)
/// - Only privileged users (root) can create device special files via `mknod`.
/// - Use of `dev` is only meaningful for device nodes.
///
/// # Safety
/// - Race conditions can occur between existence check and create.
/// - Ensure pathname is validated for length and access.
///
pub fn sys_mknodat(dirfd: usize, pathname: usize, mode: u32, dev: u32) -> SyscallResult {
    let task = current_task();
    let uid = task.uid();
    let gid = task.get_pgid();

    log::debug!("[sys_mknod] dirfd: {}, pathname: {:#x}", dirfd, pathname);

    // 1. Copy and validate path
    let addr_space = task.addr_space();
    let mut data_ptr = UserReadPtr::<u8>::new(pathname, &addr_space);
    let path = data_ptr.read_c_string(256)?;
    let path = path.into_string().map_err(|_| SysError::EINVAL)?;
    log::info!(
        "[sys_mknod] path: {}, mode: {:#o}, dev: {:#x}",
        path,
        mode,
        dev
    );

    // 2. Parse mode into file type and file permissions
    let mode = InodeMode::from_bits(mode).ok_or(SysError::EINVAL)?;
    let file_type = mode.to_type();

    // 3. Walk parent path and acquire parent dentry
    let (parent_dir, name) = split_parent_and_name(&path);
    let mut parent_dentry = task.walk_at(AtFd::from(dirfd), parent_dir)?;

    let name = if let Some(name) = name {
        name
    } else {
        let pname = parent_dentry.name().to_string();
        parent_dentry = task.walk_at(AtFd::FdCwd, ".".to_string())?;
        pname
    };

    // 4. Check if file already exists
    if !parent_dentry.lookup(&name)?.is_negative() {
        return Err(SysError::EEXIST);
    }

    // 5. Permission check: parent directory must be writable and executable
    let _cred = task.perm_mut();
    let groups = &_cred.lock().groups;
    if !parent_dentry.inode().unwrap().check_permission(
        uid as u32,
        gid as u32,
        groups,
        AccessFlags::W_OK | AccessFlags::X_OK,
    ) {
        return Err(SysError::EACCES);
    }

    // 6. Special privilege check for creating device nodes
    if (file_type.is_char_device() || file_type.is_block_device()) && uid != 0 {
        return Err(SysError::EPERM);
    }

    let dentry = task.walk_at(AtFd::FdCwd, path)?;
    // 7. Create inode according to nodetype
    match file_type {
        InodeType::File => {
            parent_dentry.create(&dentry, mode)?;
        }
        InodeType::Fifo => {
            parent_dentry.create(&dentry, mode)?;
        }
        InodeType::CharDevice => {
            parent_dentry.create(&dentry, mode)?;
        }
        InodeType::BlockDevice => {
            parent_dentry.create(&dentry, mode)?;
        }
        _ => return Err(SysError::EINVAL),
    }
    Ok(0)
}

pub fn sys_memfd_create(name_ptr: usize, flags: u32) -> SyscallResult {
    use vfs::inode::Inode;

    static mut NAME_INC: AtomicU8 = AtomicU8::new(0);
    let task = current_task();
    let mut name = {
        let addr_space = task.addr_space();
        let mut data_ptr = UserReadPtr::<u8>::new(name_ptr, &addr_space);
        let cstring = data_ptr.read_c_string(256)?;
        cstring.into_string().map_err(|_| SysError::EINVAL)?
    };

    let mfd_flags = MemfdFlags::from_bits(flags).ok_or(SysError::EINVAL)?;
    let seals = if mfd_flags.contains(MemfdFlags::ALLOW_SEALING) {
        MemfdSeals::empty()
    } else {
        MemfdSeals::SEAL
    };

    #[allow(static_mut_refs)]
    {
        let mut cnt = unsafe { NAME_INC.load(core::sync::atomic::Ordering::Relaxed) };
        cnt += 1;
        name.push(cnt as char);
    }

    log::debug!("[sys_memfd_create] name: {name}, flags: {:?}", mfd_flags);

    let inode = MemInode::new(seals);
    inode.set_mode(InodeMode::REG);

    let dentry = MemDentry::new(&name, Some(inode), Some(Arc::downgrade(&sys_root_dentry())));
    sys_root_dentry().add_child(dentry.clone());

    let file = MemFile::new(dentry);
    file.set_flags(OpenFlags::O_RDWR);

    let mut file_flags = OpenFlags::O_RDWR;
    if mfd_flags.contains(MemfdFlags::CLOEXEC) {
        file_flags |= OpenFlags::O_CLOEXEC;
    }

    task.with_mut_fdtable(|ft| ft.alloc(file, file_flags))
}

pub fn sys_inotify_init1(flags: u32) -> SyscallResult {
    let task = current_task();

    let inotify_flags = InotifyFlags::from_bits(flags).ok_or(SysError::EINVAL)?;

    log::debug!("[sys_inotify_init1] flags: {:?}", inotify_flags);

    let inode: Arc<dyn Inode> = InotifyInode::new(inotify_flags);
    inode.set_mode(InodeMode::REG);

    let dentry = InotifyDentry::new(
        "inotify",
        Some(inode),
        Some(Arc::downgrade(&sys_root_dentry())),
    );
    sys_root_dentry().add_child(dentry.clone());

    let file = InotifyFile::new(dentry);

    let mut file_flags = OpenFlags::O_RDONLY;
    if inotify_flags.contains(InotifyFlags::IN_CLOEXEC) {
        file_flags |= OpenFlags::O_CLOEXEC;
    }
    if inotify_flags.contains(InotifyFlags::IN_NONBLOCK) {
        file_flags |= OpenFlags::O_NONBLOCK;
    }

    task.with_mut_fdtable(|ft| ft.alloc(file, file_flags))
}

pub fn sys_inotify_add_watch(fd: usize, pathname_ptr: usize, mask: u32) -> SyscallResult {
    let task = current_task();
    let addr_space = task.addr_space();

    let file = task.with_mut_fdtable(|table| table.get_file(fd))?;
    let inotify_file = file
        .as_any()
        .downcast_ref::<InotifyFile>()
        .ok_or(SysError::EINVAL)?;

    let valid_mask = InotifyMask::from_bits(mask).ok_or(SysError::EINVAL)?;

    let mut data_ptr = UserReadPtr::<u8>::new(pathname_ptr, &addr_space);
    let path_cstring = data_ptr.read_c_string(4096)?; // PATH_MAX
    let path_string = path_cstring.into_string().map_err(|_| SysError::EINVAL)?;

    log::debug!(
        "[sys_inotify_add_watch] path: {}, mask: {:?}",
        path_string,
        valid_mask
    );

    let target_inode = task
        .walk_at(AtFd::FdCwd, path_string.clone())?
        .inode()
        .ok_or(SysError::ENOENT)?;

    let inode_id = target_inode.get_meta().ino as u64;

    if valid_mask.contains(InotifyMask::IN_ONLYDIR) {
        let stat = target_inode.get_attr()?;
        if !config::inode::InodeMode::from_bits_truncate(stat.st_mode)
            .contains(config::inode::InodeMode::DIR)
        {
            return Err(SysError::ENOTDIR);
        }
    }

    let wd = inotify_file.add_watch(inode_id, valid_mask.bits(), Some(path_string))?;
    log::debug!("[sys_inotify_add_watch] assigned wd: {}", wd);

    Ok(wd as usize)
}

pub fn sys_inotify_rm_watch(fd: usize, wd: i32) -> SyscallResult {
    let task = current_task();

    let file = task.with_mut_fdtable(|table| table.get_file(fd))?;
    let inotify_file = file
        .as_any()
        .downcast_ref::<InotifyFile>()
        .ok_or(SysError::EINVAL)?;

    log::debug!("[sys_inotify_rm_watch] fd: {}, wd: {}", fd, wd);
    inotify_file.remove_watch(wd)?;

    Ok(0)
}<|MERGE_RESOLUTION|>--- conflicted
+++ resolved
@@ -72,12 +72,8 @@
 use vfs::{
     dentry::Dentry,
     file::File,
-<<<<<<< HEAD
     handle::{FileHandleData, FileHandleHeader, HANDLE_LEN},
-=======
-    handle::{FileHandle, FileHandleData, FileHandleHeader, HANDLE_LEN},
     inode::Inode,
->>>>>>> 0b3b79fb
     kstat::Kstat,
     path::{Path, split_parent_and_name},
     sys_root_dentry,
@@ -1651,9 +1647,6 @@
     let old_parent = old_dentry.parent().ok_or(SysError::ENOENT)?;
     let new_parent = new_dentry.parent().ok_or(SysError::ENOENT)?;
 
-<<<<<<< HEAD
-    old_parent.rename(&old_dentry, &new_parent, &new_dentry)?;
-=======
     let parent_dentry = old_dentry.parent().expect("can not rename root dentry");
     // old_dentry.rename_to(&new_dentry, flags).map(|_| 0)
     if old_dentry.is_negative() {
@@ -1661,14 +1654,9 @@
     }
 
     if parent_dentry
-        .rename(
-            old_dentry.as_ref(),
-            parent_dentry.as_ref(),
-            new_dentry.as_ref(),
-        )
+        .rename(&old_dentry, &parent_dentry, &new_dentry)
         .is_err()
     {}
->>>>>>> 0b3b79fb
 
     // log::error!("[sys_renameat2] implement rename");
     Ok(0)
