--- conflicted
+++ resolved
@@ -3092,10 +3092,6 @@
     {
         return Err(SysError::EINVAL);
     }
-<<<<<<< HEAD
-=======
-
->>>>>>> 3fe80cc4
     // if flags.contains(AtFlags::AT_HANDLE_FID) {
     //     unimplemented!()
     // }
