use crate::{
    print,
    processor::current_task,
    vm::user_ptr::{UserReadPtr, UserWritePtr},
};
use alloc::string::{String, ToString};
use config::{inode::InodeMode, vfs::OpenFlags};
use driver::BLOCK_DEVICE;
use log::{debug, error, info};
use mm::{
    address::{PhysAddr, VirtAddr},
    vm::trace_page_table_lookup,
};
use osfs::sys_root_dentry;
use systype::{SysError, SyscallResult};

use mutex::SleepLock;
use vfs::path::Path;

#[allow(unused)]
static WRITE_LOCK: SleepLock<()> = SleepLock::new(());

pub fn sys_write(fd: usize, addr: usize, len: usize) -> SyscallResult {
    // log::info!("try to write!");
    let task = current_task();
    let mut addr_space_lock = task.addr_space_mut().lock();
    let mut data_ptr = UserReadPtr::<u8>::new(addr, &mut *addr_space_lock);

    if fd == 1 {
        let data = unsafe { data_ptr.read_array(len) }?;
        let utf8_str = core::str::from_utf8(&data).map_err(SysError::from_utf8_err)?;
        print!("{}", utf8_str);
        Ok(utf8_str.len())
    } else {
        debug!("begin to sys write");
        let file = task.with_mut_fdtable(|ft| ft.get_file(fd))?;
        let buf = unsafe { data_ptr.try_into_slice(len) }?;
        debug!("sys write");
        file.write(buf)
    }
}

pub async fn sys_openat(dirfd: usize, pathname: usize, flags: i32, mode: u32) -> SyscallResult {
    let task = current_task();
    let flags = OpenFlags::from_bits(flags).ok_or(SysError::EINVAL)?;
    let mode = InodeMode::from_bits_truncate(mode);

    let pathname = {
        let mut addr_space_lock = task.addr_space_mut().lock();
<<<<<<< HEAD
        let mut data_ptr = UserReadPtr::<u8>::new(pathname, &mut *addr_space_lock);
        match unsafe { data_ptr.read_array(3) } {
=======
        let mut data_ptr = UserReadPtr::<u8>::new(pathname, &mut addr_space_lock);
        // match data_ptr.read_c_string(100) {
        match unsafe { data_ptr.read_array(8) } {
>>>>>>> f27a148a
            Ok(data) => match core::str::from_utf8(&data) {
                Ok(utf8_str) => utf8_str.to_string(),
                Err(_) => unimplemented!(),
            },
            Err(_) => unimplemented!(),
        }
    };

    debug!("path name = {}", pathname);

    let dentry = {
        let path = Path::new(sys_root_dentry(), sys_root_dentry(), &pathname);
        path.walk().expect("sys_openat: fail to find dentry")
    };

    debug!("flags = {:?}", flags);
    if flags.contains(OpenFlags::O_CREAT) {
        let parent = dentry.parent().expect("can not create with root entry");
        parent.create(dentry.as_ref(), InodeMode::REG | mode)?;
    }

    let inode = dentry.inode().unwrap();
    if flags.contains(OpenFlags::O_DIRECTORY) && !inode.inotype().is_dir() {
        return Err(SysError::ENOTDIR);
    }

    log::info!("try to open dentry");
    let file = dentry.open()?;
    file.set_flags(flags);

    let root_path = "/".to_string();
    sys_root_dentry().base_open()?.ls(root_path);

    task.with_mut_fdtable(|ft| ft.alloc(file, flags))
}

pub fn sys_read(fd: usize, buf: usize, count: usize) -> SyscallResult {
    let task = current_task();
    let mut addrspace = task.addr_space_mut().lock();
    let mut buf = UserWritePtr::<u8>::new(buf, &mut addrspace);
    let buf_ptr = unsafe { buf.try_into_mut_slice(count) }?;

    debug!("begin to sys read");
    let file = task.with_mut_fdtable(|ft| ft.get_file(fd))?;
    let ret = file.read(buf_ptr);

    ret
}<|MERGE_RESOLUTION|>--- conflicted
+++ resolved
@@ -4,7 +4,10 @@
     vm::user_ptr::{UserReadPtr, UserWritePtr},
 };
 use alloc::string::{String, ToString};
-use config::{inode::InodeMode, vfs::OpenFlags};
+use config::{
+    inode::InodeMode,
+    vfs::{OpenFlags, SeekFrom},
+};
 use driver::BLOCK_DEVICE;
 use log::{debug, error, info};
 use mm::{
@@ -12,6 +15,7 @@
     vm::trace_page_table_lookup,
 };
 use osfs::sys_root_dentry;
+use strum::FromRepr;
 use systype::{SysError, SyscallResult};
 
 use mutex::SleepLock;
@@ -20,26 +24,6 @@
 #[allow(unused)]
 static WRITE_LOCK: SleepLock<()> = SleepLock::new(());
 
-pub fn sys_write(fd: usize, addr: usize, len: usize) -> SyscallResult {
-    // log::info!("try to write!");
-    let task = current_task();
-    let mut addr_space_lock = task.addr_space_mut().lock();
-    let mut data_ptr = UserReadPtr::<u8>::new(addr, &mut *addr_space_lock);
-
-    if fd == 1 {
-        let data = unsafe { data_ptr.read_array(len) }?;
-        let utf8_str = core::str::from_utf8(&data).map_err(SysError::from_utf8_err)?;
-        print!("{}", utf8_str);
-        Ok(utf8_str.len())
-    } else {
-        debug!("begin to sys write");
-        let file = task.with_mut_fdtable(|ft| ft.get_file(fd))?;
-        let buf = unsafe { data_ptr.try_into_slice(len) }?;
-        debug!("sys write");
-        file.write(buf)
-    }
-}
-
 pub async fn sys_openat(dirfd: usize, pathname: usize, flags: i32, mode: u32) -> SyscallResult {
     let task = current_task();
     let flags = OpenFlags::from_bits(flags).ok_or(SysError::EINVAL)?;
@@ -47,14 +31,8 @@
 
     let pathname = {
         let mut addr_space_lock = task.addr_space_mut().lock();
-<<<<<<< HEAD
         let mut data_ptr = UserReadPtr::<u8>::new(pathname, &mut *addr_space_lock);
         match unsafe { data_ptr.read_array(3) } {
-=======
-        let mut data_ptr = UserReadPtr::<u8>::new(pathname, &mut addr_space_lock);
-        // match data_ptr.read_c_string(100) {
-        match unsafe { data_ptr.read_array(8) } {
->>>>>>> f27a148a
             Ok(data) => match core::str::from_utf8(&data) {
                 Ok(utf8_str) => utf8_str.to_string(),
                 Err(_) => unimplemented!(),
@@ -91,6 +69,26 @@
     task.with_mut_fdtable(|ft| ft.alloc(file, flags))
 }
 
+pub fn sys_write(fd: usize, addr: usize, len: usize) -> SyscallResult {
+    // log::info!("try to write!");
+    let task = current_task();
+    let mut addr_space_lock = task.addr_space_mut().lock();
+    let mut data_ptr = UserReadPtr::<u8>::new(addr, &mut *addr_space_lock);
+
+    if fd == 1 {
+        let data = unsafe { data_ptr.read_array(len) }?;
+        let utf8_str = core::str::from_utf8(&data).map_err(SysError::from_utf8_err)?;
+        print!("{}", utf8_str);
+        Ok(utf8_str.len())
+    } else {
+        debug!("begin to sys write");
+        let file = task.with_mut_fdtable(|ft| ft.get_file(fd))?;
+        let buf = unsafe { data_ptr.try_into_slice(len) }?;
+        debug!("sys write");
+        file.write(buf)
+    }
+}
+
 pub fn sys_read(fd: usize, buf: usize, count: usize) -> SyscallResult {
     let task = current_task();
     let mut addrspace = task.addr_space_mut().lock();
@@ -101,5 +99,27 @@
     let file = task.with_mut_fdtable(|ft| ft.get_file(fd))?;
     let ret = file.read(buf_ptr);
 
+    // info!("sys read => {:?}", buf_ptr);
+
     ret
+}
+
+pub fn sys_lseek(fd: usize, offset: isize, whence: usize) -> SyscallResult {
+    #[derive(FromRepr)]
+    #[repr(usize)]
+    enum Whence {
+        SeekSet = 0,
+        SeekCur = 1,
+        SeekEnd = 2,
+    }
+    let task = current_task();
+    let file = task.with_mut_fdtable(|table| table.get_file(fd))?;
+    let whence = Whence::from_repr(whence).ok_or(SysError::EINVAL)?;
+
+    match whence {
+        Whence::SeekSet => file.seek(SeekFrom::Start(offset as u64)),
+        Whence::SeekCur => file.seek(SeekFrom::Current(offset as i64)),
+        Whence::SeekEnd => file.seek(SeekFrom::End(offset as i64)),
+        _ => todo!(),
+    }
 }