use alloc::string::ToString;

use strum::FromRepr;

use config::{
    inode::{InodeMode, InodeType},
    vfs::{OpenFlags, SeekFrom},
};
use mutex::SleepLock;
use osfs::sys_root_dentry;
use systype::{SysError, SyscallResult};
use vfs::{file::File, path::Path};

use crate::{
    print,
    processor::current_task,
    vm::user_ptr::{UserReadPtr, UserWritePtr},
};

#[allow(unused)]
static WRITE_LOCK: SleepLock<()> = SleepLock::new(());

pub async fn sys_openat(dirfd: usize, pathname: usize, flags: i32, mode: u32) -> SyscallResult {
    let task = current_task();
    let flags = OpenFlags::from_bits(flags).ok_or(SysError::EINVAL)?;
    let mode = InodeMode::from_bits_truncate(mode);

    let pathname = {
        let mut addr_space_lock = task.addr_space_mut().lock();
        let mut data_ptr = UserReadPtr::<u8>::new(pathname, &mut *addr_space_lock);
        match unsafe { data_ptr.read_array(9) } {
            Ok(data) => match core::str::from_utf8(&data) {
                Ok(utf8_str) => utf8_str.to_string(),
                Err(_) => unimplemented!(),
            },
            Err(_) => unimplemented!(),
        }
    };

    log::debug!("path name = {}", pathname);

    let dentry = {
        let path = Path::new(sys_root_dentry(), sys_root_dentry(), &pathname);
        path.walk().expect("sys_openat: fail to find dentry")
    };

    log::debug!("flags = {:?}", flags);
    if flags.contains(OpenFlags::O_CREAT) {
        let parent = dentry.parent().expect("can not create with root entry");
        parent.create(dentry.as_ref(), InodeMode::REG | mode)?;
    }

    let inode = dentry.inode().unwrap();
    inode.set_inotype(InodeType::from(mode));
    if flags.contains(OpenFlags::O_DIRECTORY) && !inode.inotype().is_dir() {
        return Err(SysError::ENOTDIR);
    }

    log::info!("try to open dentry");
    let file = <dyn File>::open(dentry)?;
    file.set_flags(flags);

    let root_path = "/".to_string();
    sys_root_dentry().base_open()?.ls(root_path);

    task.with_mut_fdtable(|ft| ft.alloc(file, flags))
}

pub fn sys_write(fd: usize, addr: usize, len: usize) -> SyscallResult {
    // log::info!("try to write!");
    let task = current_task();
    let mut addr_space_lock = task.addr_space_mut().lock();
    let mut data_ptr = UserReadPtr::<u8>::new(addr, &mut *addr_space_lock);

    if fd == 1 {
        let data = unsafe { data_ptr.read_array(len) }?;
        let utf8_str = core::str::from_utf8(&data).map_err(SysError::from_utf8_err)?;
        print!("{}", utf8_str);
        Ok(utf8_str.len())
    } else {
        log::debug!("begin to sys write");
        let file = task.with_mut_fdtable(|ft| ft.get_file(fd))?;
        let buf = unsafe { data_ptr.try_into_slice(len) }?;
        log::debug!("sys write");
        file.write(buf)
    }
}

pub fn sys_read(fd: usize, buf: usize, count: usize) -> SyscallResult {
    let task = current_task();
    let mut addrspace = task.addr_space_mut().lock();
    let mut buf = UserWritePtr::<u8>::new(buf, &mut addrspace);
    let buf_ptr = unsafe { buf.try_into_mut_slice(count) }?;

<<<<<<< HEAD
    debug!("begin to sys read {:#p}", buf_ptr);
=======
    log::debug!("begin to sys read");
>>>>>>> 815c93fc
    let file = task.with_mut_fdtable(|ft| ft.get_file(fd))?;
    let ret = file.read(buf_ptr);

    // info!("sys read => {:?}", buf_ptr);

    ret
}

pub fn sys_lseek(fd: usize, offset: isize, whence: usize) -> SyscallResult {
    #[derive(FromRepr)]
    #[repr(usize)]
    enum Whence {
        SeekSet = 0,
        SeekCur = 1,
        SeekEnd = 2,
    }
    let task = current_task();
    let file = task.with_mut_fdtable(|table| table.get_file(fd))?;
    let whence = Whence::from_repr(whence).ok_or(SysError::EINVAL)?;

    match whence {
        Whence::SeekSet => file.seek(SeekFrom::Start(offset as u64)),
        Whence::SeekCur => file.seek(SeekFrom::Current(offset as i64)),
        Whence::SeekEnd => file.seek(SeekFrom::End(offset as i64)),
        _ => todo!(),
    }
}<|MERGE_RESOLUTION|>--- conflicted
+++ resolved
@@ -28,7 +28,7 @@
     let pathname = {
         let mut addr_space_lock = task.addr_space_mut().lock();
         let mut data_ptr = UserReadPtr::<u8>::new(pathname, &mut *addr_space_lock);
-        match unsafe { data_ptr.read_array(9) } {
+        match data_ptr.read_c_string(30) {
             Ok(data) => match core::str::from_utf8(&data) {
                 Ok(utf8_str) => utf8_str.to_string(),
                 Err(_) => unimplemented!(),
@@ -38,7 +38,6 @@
     };
 
     log::debug!("path name = {}", pathname);
-
     let dentry = {
         let path = Path::new(sys_root_dentry(), sys_root_dentry(), &pathname);
         path.walk().expect("sys_openat: fail to find dentry")
@@ -92,11 +91,7 @@
     let mut buf = UserWritePtr::<u8>::new(buf, &mut addrspace);
     let buf_ptr = unsafe { buf.try_into_mut_slice(count) }?;
 
-<<<<<<< HEAD
-    debug!("begin to sys read {:#p}", buf_ptr);
-=======
     log::debug!("begin to sys read");
->>>>>>> 815c93fc
     let file = task.with_mut_fdtable(|ft| ft.get_file(fd))?;
     let ret = file.read(buf_ptr);
 
