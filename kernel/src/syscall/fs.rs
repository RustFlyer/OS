--- conflicted
+++ resolved
@@ -2843,18 +2843,6 @@
 
     // Create the file handle.
     let handle_type = 0x1ef;
-<<<<<<< HEAD
-    let handle: [u8; 4] = inode_number.to_le_bytes();
-    let handle_len = handle.len() as u32;
-
-    let mut user_handle_bytes = UserWritePtr::<u32>::new(handleptr, &addrspace);
-    unsafe { user_handle_bytes.write(handle_len) }?;
-
-    // second, check whether user buffer is enough
-    let handle_bytes = unsafe { UserReadPtr::<u32>::new(handleptr, &addrspace).read() }?;
-    if handle_bytes < handle_len {
-        // user buffer is too small, so just update bytes, and return EOVERFLOW
-=======
     let path = dentry.path();
     let handle = FileHandle::new(handle_type, path);
 
@@ -2876,7 +2864,6 @@
             UserWritePtr::<FileHandleHeader>::new(handle_ptr, &addrspace)
                 .write(user_handle_header)?;
         }
->>>>>>> 6d2b4d1e
         return Err(SysError::EOVERFLOW);
     }
 
