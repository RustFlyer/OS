--- conflicted
+++ resolved
@@ -1647,16 +1647,10 @@
         return Err(SysError::ENOENT);
     }
 
-<<<<<<< HEAD
-    if let Err(e) = parent_dentry.rename(&old_dentry, &parent_dentry, &new_dentry) {
-        log::error!("[sys_renameat2] error: {e:?}");
-    }
-=======
     let new_dentry = task.walk_at(newdirfd, newpath)?;
     let new_parent = new_dentry.parent().ok_or(SysError::EBUSY)?;
 
     old_parent.rename(&old_dentry, &new_parent, &new_dentry)?;
->>>>>>> 7666bbed
 
     Ok(0)
 }
