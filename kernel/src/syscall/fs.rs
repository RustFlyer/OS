--- conflicted
+++ resolved
@@ -2272,7 +2272,6 @@
     Ok(0)
 }
 
-<<<<<<< HEAD
 pub fn sys_fallocate(fd: usize, mode: usize, offset: usize, len: usize) -> SyscallResult {
     log::debug!("[sys_fallocate] fd: {fd}, mode: {mode}, offset: {offset}, len: {len}");
     if mode != 0 {
@@ -2288,7 +2287,8 @@
     inode.set_size(size);
 
     Ok(0)
-=======
+}
+
 pub async fn sys_splice(
     fd_in: usize,
     off_in_ptr: usize,
@@ -2386,5 +2386,4 @@
     }
 
     Ok(bytes_read)
->>>>>>> e55ebc0c
 }