--- conflicted
+++ resolved
@@ -49,14 +49,9 @@
             "Syscall number not included: {syscall_no} | {}",
             syscall_no as isize
         );
-<<<<<<< HEAD
         // return -(SysError::ENOSYS.code() as isize) as usize;
 
         panic!("Syscall number not included: {syscall_no}");
-=======
-        return -(SysError::ENOSYS.code() as isize) as usize;
-        // panic!("Syscall number not included: {syscall_no}");
->>>>>>> 3fe80cc4
     };
 
     log::debug!(
@@ -306,9 +301,7 @@
         OPEN_TREE => sys_open_tree(args[0] as i32, args[1], args[2] as u32),
         SENDMMSG => sys_sendmmsg(args[0], args[1], args[2], args[3]).await,
         RECVMMSG => sys_recvmmsg(args[0], args[1], args[2], args[3], args[4]).await,
-<<<<<<< HEAD
         MEMFD_SECRET => sys_memfd_secret(args[1] as u32),
-=======
         FSMOUNT => sys_fsmount(args[0], args[1] as u32, args[2] as u32),
         MOVE_MOUNT => sys_move_mount(
             args[0] as i32,
@@ -317,7 +310,6 @@
             args[3],
             args[4] as u32,
         ),
->>>>>>> 3fe80cc4
         _ => {
             print!("Syscall not implemented: {}", syscall_no.as_str());
             // panic!("Syscall not implemented: {}", syscall_no.as_str());
