--- conflicted
+++ resolved
@@ -292,13 +292,8 @@
     let flags = CloneFlags::from_bits(flags as u64 & !0xff).ok_or(SysError::EINVAL)?;
     log::info!("[sys_clone] flags {flags:?}");
 
-<<<<<<< HEAD
     let new_task = task.fork(flags);
-    new_task.trap_context_mut().set_user_a0(0);
-=======
-    let new_task = task.fork(flags).await;
     new_task.trap_context_mut().set_user_ret_val(0);
->>>>>>> 0623dae5
     let new_tid = new_task.tid();
     log::info!("[sys_clone] clone a new thread, tid {new_tid}, clone flags {flags:?}",);
 
