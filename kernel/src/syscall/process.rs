use alloc::string::{String, ToString};
use alloc::sync::Arc;
use alloc::vec::Vec;

use bitflags::*;
use strum::FromRepr;

use config::inode::InodeType;
use config::mm::USER_STACK_SIZE;
use config::process::CloneFlags;
use osfs::sys_root_dentry;
use osfuture::{suspend_now, yield_now};
use systype::{
    error::{SysError, SyscallResult},
    rlimit::RLimit,
};
use vfs::file::File;
use vfs::path::Path;

use crate::task::{
    TaskState,
    manager::TASK_MANAGER,
    process_manager::PROCESS_GROUP_MANAGER,
    signal::sig_info::SigSet,
    tid::{PGid, Pid},
};
use crate::vm::user_ptr::{UserReadPtr, UserWritePtr};
use crate::{processor::current_task, task::future::spawn_user_task};

/// `gettid` returns the caller's thread ID (TID).
///
/// # Type
/// - In a single-threaded process, the thread ID is equal to the process ID (PID, as returned by getpid(2)).
/// - In a multi-threaded process, all threads have the same PID, but each one has a unique TID.
pub fn sys_gettid() -> SyscallResult {
    Ok(current_task().tid())
}

/// `getpid` returns the process ID (PID) of the calling process.
pub fn sys_getpid() -> SyscallResult {
    Ok(current_task().pid())
}

/// `getppid` returns the process ID of the parent of the calling process. This will be either the
/// ID of the process that created this process using `fork`, or, if that process has already terminated,
/// the ID of the process to which this process has been reparented.
///
/// # Tips
/// - If the caller's parent is in a different PID namespace, `getppid` returns 0.
/// - From a kernel perspective, the PID is sometimes also known as the thread group ID (TGID).
///   This contrasts with the kernel thread ID (TID), which is unique for each thread.
pub fn sys_getppid() -> SyscallResult {
    let r = current_task().ppid();
    log::info!("[sys_getppid] ppid: {r:?}");
    Ok(r)
}

/// `exit()` system call terminates only the calling thread, and actions such as
/// reparenting child processes or sending SIGCHLD to the parent process are performed
/// only if this is the last thread in the thread group.
pub fn sys_exit(status: i32) -> SyscallResult {
    let task = current_task();
    task.set_state(TaskState::Zombie);
    if task.is_process() {
        task.set_exit_code((status & 0xFF) << 8);
    }
    Ok(0)
}

/// `exit_group` system call terminates all threads in the calling thread group.
///
/// # Note
/// The current implementation now supports multi-threading.
pub fn sys_exit_group(status: i32) -> SyscallResult {
    let thread_group = current_task().thread_group_mut();
    let thread_group_lock = thread_group.lock();

    thread_group_lock.iter().for_each(|thread| {
        thread.set_state(TaskState::Zombie);
        if thread.is_process() {
            thread.set_exit_code((status & 0xFF) << 8);
        }
    });

    Ok(0)
}

/// `sched_yield`  causes the calling thread to relinquish the CPU.  The thread is moved to the end
/// of the queue for its static priority and a new thread gets to run.
///
/// # Tips
/// - If the calling thread is the only thread in the highest priority list at that time, it will continue
///   to run after a call to `sched_yield`.
pub async fn sys_sched_yield() -> SyscallResult {
    yield_now().await;
    Ok(0)
}

/// "wait4" system call waits for a child process to exit and send SIGCHLD to the waiter.
/// after receiving SIGCHLD, the waiter should recycle the children on WaitForRecycle state.
/// (only process can be set to WaitForRecycle state, threads will be dropped when hart leaves this task)
/// the target "pid" can be:
/// - -1(AnyChild): wait for any child process of current process
/// - 0(AnyChildInGroup): wait for any child process in the same process group of the calling process
/// - >0(Pid): wait for the child process of current process with the specific pid
/// - <0(PGid): wait for any child process in the process group with the specific pgid
pub async fn sys_wait4(pid: i32, wstatus: usize, options: i32) -> SyscallResult {
    let task = current_task();
    log::info!("[sys_wait4] {} wait for recycling", task.get_name());
    let option = WaitOptions::from_bits_truncate(options);
    let target = match pid {
        -1 => WaitFor::AnyChild,
        0 => WaitFor::AnyChildInGroup,
        p if p > 0 => WaitFor::Pid(p as Pid),
        p => WaitFor::PGid(p as PGid),
    };
    log::info!("[sys_wait4] target: {target:?}, option: {option:?}");

    // get the child for recycle according to the target
    // NOTE: recycle no more than one child per `sys_wait4`
    let child_for_recycle = {
        let children = task.children_mut().lock();
        if children.is_empty() {
            log::info!("[sys_wait4] task [{}] fail: no child", task.get_name());
            return Err(SysError::ECHILD);
        }
        match target {
            WaitFor::AnyChild => children
                .values()
                .find(|c| c.is_in_state(TaskState::WaitForRecycle)),
            WaitFor::Pid(pid) => {
                if let Some(child) = children.get(&pid) {
                    if child.is_in_state(TaskState::WaitForRecycle) {
                        Some(child)
                    } else {
                        None
                    }
                } else {
                    log::info!("[sys_wait4] fail: no child with pid {pid}");
                    return Err(SysError::ECHILD);
                }
            }
            WaitFor::PGid(_) => unimplemented!(),
            WaitFor::AnyChildInGroup => unimplemented!(),
        }
        .cloned()
    };

    if let Some(child_for_recycle) = child_for_recycle {
        // 1. if there is a child for recycle when `sys_wait4` is called
        let addr_space = task.addr_space();
        let mut status = UserWritePtr::<i32>::new(wstatus, &addr_space);
        let zombie_task = child_for_recycle;
        task.timer_mut().update_child_time((
            zombie_task.timer_mut().user_time(),
            zombie_task.timer_mut().kernel_time(),
        ));
        if !status.is_null() {
            // status stores signal in the lowest 8 bits and exit code in higher 8 bits
            let exit_code = zombie_task.get_exit_code();
            log::debug!("[sys_wait4] wstatus: {exit_code:#x}");
            unsafe {
                status.write(exit_code)?;
            }
        }
        let tid = zombie_task.tid();
        log::debug!(
            "[sys_wait4] remove tid [{}] task [{}]",
            tid,
            zombie_task.get_name()
        );

        task.remove_child(zombie_task.clone());

        TASK_MANAGER.remove_task(tid);

        PROCESS_GROUP_MANAGER.remove(&zombie_task);
        Ok(tid)
    } else if option.contains(WaitOptions::WNOHANG) {
        // 2. if WNOHANG option is set and there is no child for recycle, return immediately
        log::debug!("[sys_wait4] WaitOptions::WNOHANG return");
        Ok(0)
    } else {
        // 3. if there is no child for recycle and WNOHANG option is not set, wait for SIGCHLD from target
        log::info!("[sys_wait4] task [{}] suspend for sigchld", task.get_name());
        let (child_tid, exit_code, child_utime, child_stime) = loop {
            task.set_state(TaskState::Interruptable);
            task.set_wake_up_signal(!task.get_sig_mask() | SigSet::SIGCHLD);
            suspend_now().await;
            // wake up from suspend for any reason(may not be SIGCHLD)
            task.set_state(TaskState::Running);
            let si = task.sig_manager_mut().get_expect(SigSet::SIGCHLD);
            // if it is SIGCHLD, then we can get the child for recycle
            // TODO: check if the matched child is identical to the SIGCHLD's info
            if let Some(info) = si {
                log::info!(
                    "[sys_wait4] sigchld received, the child for recycle is announced by signal to be {:?}",
                    info.details
                );
                let children = task.children_mut().lock();

                let child = match target {
                    WaitFor::AnyChild => children.values().find(|c| {
                        c.is_in_state(TaskState::WaitForRecycle)
                            && c.with_thread_group(|tg| tg.len() == 1)
                    }),

                    WaitFor::Pid(pid) => {
                        let child = children.get(&pid).unwrap();
                        if child.is_in_state(TaskState::WaitForRecycle)
                            && child.with_thread_group(|tg| tg.len() == 1)
                        {
                            Some(child)
                        } else {
                            None
                        }
                    }

                    WaitFor::PGid(_) => unimplemented!(),

                    WaitFor::AnyChildInGroup => unimplemented!(),
                };
                if let Some(child) = child {
                    break (
                        child.tid(),
                        child.get_exit_code(),
                        child.timer_mut().user_time(),
                        child.timer_mut().kernel_time(),
                    );
                }
            } else {
                log::info!("return SysError::EINTR");
                return Err(SysError::EINTR);
            }
        };

        // log::info!("timer_mut get and update_child_time");
        task.timer_mut()
            .update_child_time((child_utime, child_stime));

        let addr_space = task.addr_space();
        let mut status = UserWritePtr::<i32>::new(wstatus, &addr_space);
        // if wstatus is not null, write the exit code of child to wstatus
        if !status.is_null() {
            // status stores signal in the lowest 8 bits and exit code in higher 8 bits
            // status macros can be found in <bits/waitstatus.h>
            log::trace!("[sys_wait4] wstatus: {:#x}", exit_code);
            unsafe {
                status.write(exit_code)?;
            }
        }
        // check if the child is still in TASK_MANAGER
        let child = TASK_MANAGER.get_task(child_tid).unwrap();
        log::info!(
            "[sys_wait4] remove task [{}] with tid [{}]",
            child_tid,
            child.get_name()
        );
        // remove the child from current task's children, and TASK_MANAGER, thus the child will be dropped after hart leaves child
        // NOTE: the child's thread group itself will be recycled when the child is dropped, and it use Weak pointer so it won't affect the drop of child
        task.remove_child(child);
        TASK_MANAGER.remove_task(child_tid);
        PROCESS_GROUP_MANAGER.remove(&task);
        Ok(child_tid)
    }
}

/// `clone` create a new ("child") process.
/// The system call provides more precise control over what pieces of execution
/// context are shared between the calling process and the child process.
///
/// # CloneFlag
/// - `CLONE_CHILD_CLEARTID`: Clear  (zero)  the  child thread ID at the location pointed to by child_tid
///   (clone()) in child memory when the child exits, and do a wakeup on the futex at that address.
///   The address involved may be changed by the `set_tid_address` system call.This is used by threading
///   libraries.
/// - `CLONE_CHILD_SETTID`: Store the child thread ID at the location pointed to by child_tid(clone())
///   in the child's memory. The store operation completes before the clone call returns control to
///   user space in the child process.
/// - `CLONE_SETTLS`: The TLS (Thread Local Storage) descriptor is set to tls.
///   The interpretation of tls and the resulting effect is architecture dependent.
///   On architectures with a dedicated TLS register, it is the new value of that register.
/// - `CLONE_PARENT_SETTID`: Store the child thread ID at the location pointed to by parent_tid (clone())
///   in the parent's memory. The store operation completes before the clone call returns
///   control to user space.
///
/// # Note for architecture differences
/// The order of the arguments differs between architectures.
/// - On RISC-V, the order is: flags, stack, parent_tid, tls, child_tid.
/// - On LoongArch, the order is: flags, stack, parent_tid, child_tid, tls.
pub fn sys_clone(
    arg1: usize,
    arg2: usize,
    arg3: usize,
    arg4: usize,
    arg5: usize,
) -> SyscallResult {
    let (flags, stack, parent_tid, child_tid, tls) = {
        #[cfg(target_arch = "riscv64")]
        {
            (arg1, arg2, arg3, arg5, arg4)
        }
        #[cfg(target_arch = "loongarch64")]
        {
            (arg1, arg2, arg3, arg4, arg5)
        }
    };
    __sys_clone(flags, stack, parent_tid, child_tid, tls)
}

/// This is the actual implementation of `sys_clone`. It is separated from `sys_clone` to
/// allow for different argument orders on different architectures.
fn __sys_clone(
    flags: usize,
    stack: usize,
    parent_tid_ptr: usize,
    child_tid_ptr: usize,
    tls_ptr: usize,
) -> SyscallResult {
    log::info!(
        "[sys_clone] flags:{flags:#x}, stack:{stack:#x}, tls:{tls_ptr:#x}, parent_tid:{parent_tid_ptr:#x}, child_tid:{child_tid_ptr:x}"
    );
    let task = current_task();
    let addrspace = task.addr_space();
    let _exit_signal = flags & 0xff;
    let flags = CloneFlags::from_bits(flags as u64 & !0xff).ok_or(SysError::EINVAL)?;
    log::info!("[sys_clone] flags {flags:?}");

    let new_task = task.fork(flags);
    new_task.trap_context_mut().set_user_ret_val(0);
    let new_tid = new_task.tid();
    log::info!("[sys_clone] clone a new thread, tid {new_tid}, clone flags {flags:?}",);

    if stack != 0 {
        new_task.trap_context_mut().set_user_sp(stack);
    }

    if flags.contains(CloneFlags::PARENT_SETTID) {
        let mut parent_tid = UserWritePtr::<usize>::new(parent_tid_ptr, &addrspace);
        if !parent_tid.is_null() {
            unsafe { parent_tid.write(new_tid)? };
        }
    }
    if flags.contains(CloneFlags::CHILD_SETTID) {
<<<<<<< HEAD
        let mut chilren_tid = UserWritePtr::<usize>::new(chilren_tid_ptr, &addrspace);
        if !chilren_tid.is_null() {
            unsafe { chilren_tid.write(new_tid)? };
        }
        new_task.tid_address_mut().set_child_tid = Some(chilren_tid_ptr);
=======
        let mut chilren_tid = UserWritePtr::<usize>::new(child_tid_ptr, &addrspace);
        unsafe { chilren_tid.write(new_tid)? };
        new_task.tid_address_mut().set_child_tid = Some(child_tid_ptr);
>>>>>>> 8da0f00c
    }
    if flags.contains(CloneFlags::CHILD_CLEARTID) {
        new_task.tid_address_mut().clear_child_tid = Some(child_tid_ptr);
    }
    if flags.contains(CloneFlags::SETTLS) {
        new_task.trap_context_mut().set_user_tp(tls_ptr);
    }

    log::info!("[sys_clone] who is your parent? {}", new_task.ppid());
    spawn_user_task(new_task);
    log::info!("[sys_clone] clone success",);

    // task.set_is_yield(true);

    Ok(new_tid)
}

/// `execve` executes the program referred to by `path`. This causes the program that is
/// being run by the calling process to be replaced with a new program, with new stack, heap
/// and (initialized and uninitialized) data segments.
/// # Args
/// - `path` must be either a binary executable, or a script starting with a line of the form:
///   #!interpreter \[optional-arg\]
/// - `argv` is an array of argument strings passed to the new program.
/// - `envp` is an array of strings, conventionally of the form key=value, which are passed as
///   environment to the new program.
///
/// # Tips
/// - The argv and envp arrays must each include a null pointer at the end of the array.
/// - If the current program is being ptraced, a SIGTRAP signal is sent to it after a successful `execve`.
///
/// # Type
/// - If the executable is an a.out dynamically linked binary executable containing shared-library
///   stubs, the Linux dynamic linker ld.so(8) is called at the start of execution to bring needed
///   shared objects into memory and link the executable with them.
/// - If the executable is a dynamically linked ELF executable, the interpreter named in the PT_INTERP
///   segment is used to load the needed shared objects. This interpreter is typically /lib/ld-linux.so.2
///   for binaries linked with glibc
///
/// # Interpreter scripts
/// An interpreter script is a text file that has execute permission enabled and whose first line
/// is of the form:
/// > #!interpreter \[optional-arg\]
///
/// The interpreter must be a valid pathname for an executable file.
/// For portable use, optional-arg should either be absent, or be specified as a single word
pub async fn sys_execve(path: usize, argv: usize, envp: usize) -> SyscallResult {
    let task = current_task();

    let read_string = |addr| {
        let addr_space = task.addr_space();
        let mut user_ptr = UserReadPtr::<u8>::new(addr, &addr_space);
        user_ptr
            .read_c_string(256)?
            .into_string()
            .map_err(|_| SysError::EINVAL)
    };

    // Reads strings from a null-terminated array of pointers to strings, adding them to
    // the specified vector.
    let read_string_array = |addr: usize| {
        let mut args = Vec::new();
        let addr_space = task.addr_space();
        let mut user_ptr = UserReadPtr::<usize>::new(addr, &addr_space);
        let pointers = user_ptr.read_ptr_array(256)?;
        for ptr in pointers {
            let mut user_ptr = UserReadPtr::<u8>::new(ptr, &addr_space);
            let string = user_ptr
                .read_c_string(256)?
                .into_string()
                .map_err(|_| SysError::EINVAL)?;
            args.push(string);
        }
        Ok(args)
    };

    let mut path = read_string(path)?;
    let mut args = read_string_array(argv)?;
    let mut envs = read_string_array(envp)?;

    if path.is_empty() {
        log::warn!("[sys_execve] path is empty");
        return Err(SysError::ENOENT);
    }

    envs.push(String::from(
        r#"PATH=/:/bin:/sbin:/usr/bin:/usr/local/bin:/usr/local/sbin:"#,
    ));

    // let mut busybox_prefix = String::from("bin");

    // if task.cwd().lock().path().contains("musl") {
    //     envs.push(String::from(r#"PATH=/:/musl/lib:"#));
    //     // busybox_prefix = String::from("musl");
    // }

    // if task.cwd().lock().path().contains("glibc") {
    //     envs.push(String::from(r#"PATH=/:/glibc/lib:"#));
    //     // busybox_prefix = String::from("glibc");
    // }

    log::info!("[sys_execve] task: {:?}", task.get_name());
    log::info!("[sys_execve] args: {args:?}");
    log::info!("[sys_execve] envs: {envs:?}");
    log::info!("[sys_execve] path: {path:?}");

    // let env_iter = envs.iter();
    // for env in env_iter {
    //     if env.starts_with("PWD") {
    //         if let Some((_key, value)) = env.split_once('=') {
    //             if value == "/" {
    //                 continue;
    //             }
    //             path.remove(0);
    //             args[0].remove(0);
    //             path.insert_str(0, value);
    //             args[0].insert_str(0, value);
    //             log::debug!("new path = {}", path);
    //             break;
    //         }
    //     }
    // }

    let dentry = {
        let root = if path.starts_with("/") {
            sys_root_dentry()
        } else {
            task.cwd().lock().clone()
        };

        let path = Path::new(root, path);
        let dentry = path.walk()?;
        if !dentry.is_negative() && dentry.inode().unwrap().inotype() == InodeType::SymLink {
            Path::resolve_symlink_through(Arc::clone(&dentry))?
        } else {
            dentry
        }
    };

    log::info!("[sys_execve]: open file {}", dentry.path());
    let file = <dyn File>::open(dentry)?;

    let mut name = String::new();
    args.iter().for_each(|arg| {
        name.push_str(arg);
        name.push(' ');
    });

    if let Err(e) = task.execve(file.clone(), args.clone(), envs.clone(), name) {
        match e {
            SysError::ENOEXEC => {
                let mut buf = vec![0; 128];

                file.seek(config::vfs::SeekFrom::Start(0))?;
                file.read(&mut buf).await?;
                // log::debug!("[sys_execve] buf: {:?}", buf);

                let mut firline = String::from_utf8(buf);
                // log::debug!("[sys_execve] firline: {:?}", firline);
                if !firline.is_err() && firline.clone().unwrap().starts_with("#!") {
                    let mut firline = firline.unwrap();
                    firline.remove(0);
                    firline.remove(0);
                    let idx = firline.find("\n").ok_or(SysError::ENOEXEC)?;
                    firline.truncate(idx);

                    let mut exargs: Vec<String> =
                        firline.split_whitespace().map(|s| s.to_string()).collect();
                    let path = exargs[0].clone();

                    // to fix
                    // {
                    //     path = path.rsplit('/').next().unwrap().to_string();
                    //     log::debug!("[sys_execve] path: {}", path);
                    // }

                    exargs.extend(args);
                    log::debug!("[sys_execve] exargs: {:?}", exargs);

                    let dentry = {
                        let path = Path::new(sys_root_dentry(), path);
                        let dentry = path.walk()?;
                        if !dentry.is_negative()
                            && dentry.inode().unwrap().inotype() == InodeType::SymLink
                        {
                            Path::resolve_symlink_through(Arc::clone(&dentry))?
                        } else {
                            dentry
                        }
                    };

                    let file = <dyn File>::open(dentry)?;
                    log::info!("[sys_execve]: open file");
                    let mut name = String::new();
                    exargs.iter().for_each(|arg| {
                        name.push_str(arg);
                        name.push(' ');
                    });

                    task.execve(file.clone(), exargs, envs, name)?;
                } else if args[0].ends_with(".sh") {
                    let mut exargs: Vec<String> = vec!["busybox".to_string(), "sh".to_string()];
                    exargs.extend(args);

                    let path = "busybox".to_string();
                    let dentry = {
                        let path = Path::new(sys_root_dentry(), path);
                        let dentry = path.walk()?;
                        if !dentry.is_negative()
                            && dentry.inode().unwrap().inotype() == InodeType::SymLink
                        {
                            Path::resolve_symlink_through(Arc::clone(&dentry))?
                        } else {
                            dentry
                        }
                    };

                    let file = <dyn File>::open(dentry)?;
                    log::info!("[sys_execve]: open file");
                    let mut name = String::new();
                    exargs.iter().for_each(|arg| {
                        name.push_str(arg);
                        name.push(' ');
                    });

                    task.execve(file.clone(), exargs, envs, name)?;
                } else {
                    Err(SysError::ENOEXEC)?
                }
            }
            e => Err(e)?,
        }
    }
    log::info!("[sys_execve]: finish execve and convert to a new task");
    Ok(0)
}

bitflags! {
    #[derive(Clone, Copy, Debug, PartialEq, Eq, Hash)]
    /// Defined in <bits/waitflags.h>.
    pub struct WaitOptions: i32 {
        /// Don't block waiting.
        const WNOHANG = 0x00000001;
        /// Report status of stopped children.
        const WUNTRACED = 0x00000002;
        /// Report continued child.
        const WCONTINUED = 0x00000004;
    }
}

#[derive(Debug)]
enum WaitFor {
    // wait for any child process in the specific process group
    PGid(PGid),
    // wait for any child process
    AnyChild,
    // wait for any child process in the same process group of the calling process
    AnyChildInGroup,
    // wait for the child process with the specific pid
    Pid(Pid),
}

/// `sys_set_tid_address` set pointer to thread ID.
///  For each thread, the kernel maintains two attributes (addresses) called `set_child_tid` and
///  `clear_child_tid`. These two attributes contain the value **NULL** by default.
///
/// # Type
/// - **set_child_tid**: If a thread is started using `clone`(2) with the `CLONE_CHILD_SETTID` flag,
///   `set_child_tid` is set to the value passed in the `ctid` argument of that system call.
///   When `set_child_tid` is set, the very first thing the new thread does is to write its
///   thread ID at this `address`.
/// - **clear_child_tid**: If a thread is started using clone(2) with the `CLONE_CHILD_CLEARTID` flag,
///   `clear_child_tid` is set to the value passed in the `ctid` argument of that system call.
///
/// # Tips
/// When a thread whose `clear_child_tid` is **not NULL** terminates, then, if the thread is sharing memory
/// with other threads, then 0 is written at the address specified in clear_child_tid and the kernel
/// performs the following operation:
/// > futex(clear_child_tid, FUTEX_WAKE, 1, NULL, NULL, 0);
///
/// The effect of this operation is to wake a single thread that is performing a `futex` wait on  the
/// memory location. Errors from the futex wake operation are ignored.
pub fn sys_set_tid_address(tidptr: usize) -> SyscallResult {
    let task = current_task();
    log::info!("[sys_set_tid_address] tidptr:{tidptr:#x}");
    task.tid_address_mut().clear_child_tid = Some(tidptr);
    Ok(task.tid())
}

/// `setgid` sets the effective group ID of the calling process.
/// If the calling process is privileged, the real GID and saved set-group-ID are also set.
///
/// more precisely: has the CAP_SETGID capability in its user namespace.
///
/// In linux, every processes (tasks) has its own **real group ID (RGID), effective group ID (EGID)
/// and saved set-group-ID (SGID)**.
/// Therefore, any process is under its main group and this group's id is GID.
///
/// For threads, they will share the gid of their process.
///
/// Typical application: After the daemon process starts, it first starts as root,
/// and then sets gid/gid to a regular user to reduce permissions and enhance system security.
pub fn sys_setgid(gid: usize) -> SyscallResult {
    log::warn!("[sys_setgid] unimplemented call gid: {gid}");
    Ok(0)
}

/// `setuid` sets user id of current system account.
/// `uid` is a number used by the operating system to uniquely identify a user.
///
/// Each process is running with a "UID" identity.
///
/// Typical application: A daemon process first performs sensitive tasks as root,
/// and then setuid(1000) returns to a regular user to continue working stably
/// and enhance security.
pub fn sys_setuid(uid: usize) -> SyscallResult {
    log::error!("[sys_setuid] unimplemented call uid: {uid}");
    Ok(0)
}

/// `getpgid` gets pgid from thread with specified id `pid`.
/// If `pid` is zero, the function will return current task pgid.
pub fn sys_getpgid(pid: usize) -> SyscallResult {
    let task = if pid != 0 {
        TASK_MANAGER.get_task(pid).ok_or(SysError::ENOMEM)?
    } else {
        current_task()
    };
    let pgid = task.get_pgid();

    Ok(pgid)
}

/// setpgid() sets the PGID of the process specified by pid to pgid.
///
/// # Exception
/// - If `pid` is zero, then the process ID of the calling process is used.
/// - If `pgid` is zero, then the PGID of the process specified by pid is made the
///   same as its process ID.
///
/// If setpgid() is used to move a process from one process group to another (as is
/// done by some shells when creating pipelines), both process groups must be part of
/// the same session (see setsid(2) and credentials(7)).
///
/// In this case, the pgid specifies an existing process group to be joined
/// and the session ID of that group must match the session ID of the joining process.
pub fn sys_setpgid(pid: usize, pgid: usize) -> SyscallResult {
    let task = if pid != 0 {
        TASK_MANAGER.get_task(pid).ok_or(SysError::ENOMEM)?
    } else {
        current_task()
    };

    let pgid = if pgid == 0 {
        task.process().get_pgid()
    } else {
        pgid
    };

    *task.pgid_mut().lock() = pgid;

    Ok(0)
}

/// `geteuid()` returns the effective user ID of the calling process.
pub fn sys_geteuid() -> SyscallResult {
    Ok(0)
}

/// `getegid()` returns the effective user ID of the calling process.
pub fn sys_getegid() -> SyscallResult {
    log::error!("[getegid] unimplemented call");
    Ok(0)
}

#[derive(FromRepr, Clone, Copy, Debug, Eq, PartialEq)]
#[repr(i32)]
pub enum Resource {
    // Per-process CPU limit, in seconds.
    CPU = 0,
    // Largest file that can be created, in bytes.
    FSIZE = 1,
    // Maximum size of data segment, in bytes.
    DATA = 2,
    // Maximum size of stack segment, in bytes.
    STACK = 3,
    // Largest core file that can be created, in bytes.
    CORE = 4,
    // Largest resident set size, in bytes.
    // This affects swapping; processes that are exceeding their
    // resident set size will be more likely to have physical memory
    // taken from them.
    RSS = 5,
    // Number of processes.
    NPROC = 6,
    // Number of open files.
    NOFILE = 7,
    // Locked-in-memory address space.
    MEMLOCK = 8,
    // Address space limit.
    AS = 9,
    // Maximum number of file locks.
    LOCKS = 10,
    // Maximum number of pending signals.
    SIGPENDING = 11,
    // Maximum bytes in POSIX message queues.
    MSGQUEUE = 12,
    // Maximum nice priority allowed to raise to.
    // Nice levels 19 .. -20 correspond to 0 .. 39
    // values of this resource limit.
    NICE = 13,
    // Maximum realtime priority allowed for non-priviledged
    // processes.
    RTPRIO = 14,
    // Maximum CPU time in microseconds that a process scheduled under a real-time
    // scheduling policy may consume without making a blocking system
    // call before being forcibly descheduled.
    RTTIME = 15,
}

/// `prlimit()` system call combines and extends the functionality of `setrlimit()` and `getrlimit()`.
/// It can be used to both set and get the resource limits of an arbitrary process.
///
/// If the `new_limit` argument is not NULL, then the rlimit structure to which it points is
/// used to set new values for the soft and hard limits for resource.
///
/// If the `old_limit` argument is not NULL, then a successful call to `prlimit()` places the
/// previous soft and hard limits for resource in the rlimit structure pointed to by `old_limit`.
///
///
/// The pid argument specifies the ID of the process on which the call is to operate.
/// If pid is 0, then the call applies to the calling process.
///```c
/// struct rlimit {
///     rlim_t rlim_cur;  /* Soft limit */
///     rlim_t rlim_max;  /* Hard limit (ceiling for rlim_cur) */
/// };
/// ```
pub fn sys_prlimit64(
    pid: usize,
    resource: i32,
    new_limit: usize,
    old_limit: usize,
) -> SyscallResult {
    let task = current_task();
    let addrspace = task.addr_space();

    let mut nlimit = UserReadPtr::<RLimit>::new(new_limit, &addrspace);
    let mut olimit = UserWritePtr::<RLimit>::new(old_limit, &addrspace);

    let _ptask = if pid == 0 {
        task.clone()
    } else {
        TASK_MANAGER.get_task(pid).ok_or(SysError::EINVAL)?
    };

    let resource = Resource::from_repr(resource).ok_or(SysError::EINVAL)?;

    log::debug!("[prlimit64] pid: {pid}, resource: {resource:?}");

    if !olimit.is_null() {
        let limit = match resource {
            Resource::STACK => {
                let rstack = RLimit::one(USER_STACK_SIZE, USER_STACK_SIZE);
                rstack
            }
            Resource::NOFILE => task.with_mut_fdtable(|table| table.get_rlimit()),
            r => {
                log::error!("[sys_prlimit64] old limit {:?} not implemented", r);
                RLimit::one(0, 0)
            }
        };
        unsafe { olimit.write(limit)? };
    }

    if !nlimit.is_null() {
        let rlimit = unsafe { nlimit.read()? };
        match resource {
            Resource::STACK => {
                log::debug!("[sys_prlimit64] new limit STACK: {:?}", rlimit);
            }
            Resource::NOFILE => {
                task.with_mut_fdtable(|table| table.set_rlimit(rlimit));
            }
            r => {
                log::error!("[sys_prlimit64] new limit {:?} not implemented", r);
            }
        }
    }

    Ok(0)
}

#[repr(C)]
#[derive(Debug, Clone, Copy)]
pub struct CloneArgs {
    pub flags: u64,
    pub pidfd: u64,
    pub child_tid: u64,
    pub parent_tid: u64,
    pub exit_signal: u64,
    pub stack: u64,
    pub stack_size: u64,
    pub tls: u64,
    pub set_tid: u64,
    pub set_tid_size: u64,
    pub cgroup: u64,
}

pub fn sys_clone3(user_args: usize, size: usize) -> SyscallResult {
    if size < core::mem::size_of::<CloneArgs>() {
        return Err(SysError::EINVAL);
    }
    let task = current_task();
    let addrspace = task.addr_space();
    let mut args_ptr = UserReadPtr::<CloneArgs>::new(user_args, &addrspace);
    let args = unsafe { args_ptr.read()? };

    log::info!(
        "[sys_clone3] flags:0x{:x}, stack=0x{:x}, tls=0x{:x} parent_tid=0x{:x} child_tid=0x{:x} exit_signal={}",
        args.flags,
        args.stack,
        args.tls,
        args.parent_tid,
        args.child_tid,
        args.exit_signal
    );

    let flags = CloneFlags::from_bits(args.flags & !0xff).ok_or(SysError::EINVAL)?;
    let new_task = task.fork(flags);
    new_task.trap_context_mut().set_user_ret_val(0);
    let new_tid = new_task.tid();

    if args.stack != 0 {
        new_task.trap_context_mut().set_user_sp(args.stack as usize);
    }

    if flags.contains(CloneFlags::PARENT_SETTID) && args.parent_tid != 0 {
        let mut parent_tid = UserWritePtr::<usize>::new(args.parent_tid as usize, &addrspace);
        unsafe { parent_tid.write(new_tid)? };
    }

    if flags.contains(CloneFlags::CHILD_SETTID) && args.child_tid != 0 {
        let mut chilren_tid = UserWritePtr::<usize>::new(args.child_tid as usize, &addrspace);
        unsafe { chilren_tid.write(new_tid)? };
        new_task.tid_address_mut().set_child_tid = Some(args.child_tid as usize);
    }

    if flags.contains(CloneFlags::CHILD_CLEARTID) {
        new_task.tid_address_mut().clear_child_tid = Some(args.child_tid as usize);
    }

    if flags.contains(CloneFlags::SETTLS) && args.tls != 0 {
        new_task.trap_context_mut().set_user_tp(args.tls as usize);
    }

    log::info!("[sys_clone3] who is your parent? {}", new_task.ppid());
    spawn_user_task(new_task);
    log::info!("[sys_clone3] clone success",);

    Ok(new_tid)
}

pub fn sys_setsid() -> SyscallResult {
    let task = current_task();
    Ok(task.pid())
}<|MERGE_RESOLUTION|>--- conflicted
+++ resolved
@@ -342,17 +342,9 @@
         }
     }
     if flags.contains(CloneFlags::CHILD_SETTID) {
-<<<<<<< HEAD
-        let mut chilren_tid = UserWritePtr::<usize>::new(chilren_tid_ptr, &addrspace);
-        if !chilren_tid.is_null() {
-            unsafe { chilren_tid.write(new_tid)? };
-        }
-        new_task.tid_address_mut().set_child_tid = Some(chilren_tid_ptr);
-=======
-        let mut chilren_tid = UserWritePtr::<usize>::new(child_tid_ptr, &addrspace);
-        unsafe { chilren_tid.write(new_tid)? };
+        let mut child_tid = UserWritePtr::<usize>::new(child_tid_ptr, &addrspace);
+        unsafe { child_tid.write(new_tid)? };
         new_task.tid_address_mut().set_child_tid = Some(child_tid_ptr);
->>>>>>> 8da0f00c
     }
     if flags.contains(CloneFlags::CHILD_CLEARTID) {
         new_task.tid_address_mut().clear_child_tid = Some(child_tid_ptr);
@@ -896,8 +888,8 @@
     }
 
     if flags.contains(CloneFlags::CHILD_SETTID) && args.child_tid != 0 {
-        let mut chilren_tid = UserWritePtr::<usize>::new(args.child_tid as usize, &addrspace);
-        unsafe { chilren_tid.write(new_tid)? };
+        let mut child_tid = UserWritePtr::<usize>::new(args.child_tid as usize, &addrspace);
+        unsafe { child_tid.write(new_tid)? };
         new_task.tid_address_mut().set_child_tid = Some(args.child_tid as usize);
     }
 
