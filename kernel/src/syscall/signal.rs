--- conflicted
+++ resolved
@@ -18,14 +18,7 @@
     },
     vm::user_ptr::{UserReadPtr, UserWritePtr},
 };
-<<<<<<< HEAD
 use alloc::string::String;
-use config::process::INIT_PROC_ID;
-use osfuture::suspend_now;
-use systype::{SysError, SyscallResult};
-use time::{TimeSpec, TimeValue};
-=======
->>>>>>> fbef72a9
 
 /// futex - fast user-space locking
 ///
