--- conflicted
+++ resolved
@@ -24,6 +24,7 @@
 }
 
 impl<F: Future + Send + 'static> UserFuture<F> {
+    #[inline]
     pub fn new(task: Arc<Task>, future: F) -> Self {
         Self {
             task,
@@ -88,11 +89,11 @@
     // 设置任务的唤醒器（从当前上下文中获取）
     task.set_waker(take_waker().await);
     loop {
-        log::debug!("try to step into user!");
+        // log::debug!("try to step into user!");
 
         trap::trap_return(&task); // trap_return_
 
-        log::debug!("return from user!");
+        // log::debug!("return from user!");
 
         match task.get_state() {
             TaskState::Zombie => break,
@@ -102,12 +103,7 @@
             _ => {}
         }
 
-<<<<<<< HEAD
-        trap::trap_handler(&task); // trap_handle_
-        log::debug!("return from kernel trap_handle!");
-=======
         trap::trap_handler(&task).await; // trap_handle_
->>>>>>> ee5dae24
 
         match task.get_state() {
             TaskState::Zombie => break,
