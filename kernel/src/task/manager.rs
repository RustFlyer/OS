use crate::task::Task;

extern crate alloc;
use alloc::collections::BTreeMap;
use alloc::sync::Arc;
use alloc::sync::Weak;
use mutex::SpinNoIrqLock;
use systype::error::SysResult;

use crate::task::tid::Tid;

/// `TASK_MANAGER` takes control of all the user tasks in the kernel, using a BTreeMap
/// struct as the tid is the key and the weak point to task is the value.
/// Task Manager is a global struct which is shared with all harts. Therefore, it's
/// guarded by a spin lock that disables the interrupt.
///
/// When a task is spawned, it should be added into the `TASK_MANAGER`. Also, the task should
/// be removed when it is terminated.
///
/// `TASK_MANAGER` should not affect lifetime of a task so it does not ensure whether the task
/// is alive or not. When the task is terminated, `get_task` will return none.
pub static TASK_MANAGER: TaskManager = TaskManager::new();

pub struct TaskManager(SpinNoIrqLock<BTreeMap<Tid, Weak<Task>>>);

impl TaskManager {
    pub const fn new() -> Self {
        Self(SpinNoIrqLock::new(BTreeMap::new()))
    }

    pub fn add_task(&self, task: &Arc<Task>) {
        self.0.lock().insert(task.tid(), Arc::downgrade(task));
<<<<<<< HEAD
        log::debug!("[add_task] {}", task.tid());
        // let _ = self.for_each(|t| {
        //     Ok(log::debug!(
        //         "thread {}, name: {}, state: {:?}",
        //         t.tid(),
        //         t.get_name(),
        //         t.get_state()
        //     ))
        // });
=======
        log::debug!("Add task {}", task.tid());
        log::debug!("Task list:");
        let _ = self.for_each(|t| {
            log::debug!(
                "thread {}, name: {}, state: {:?}, page table at {:#x}",
                t.tid(),
                t.get_name(),
                t.get_state(),
                t.addr_space().page_table.root().to_usize(),
            );
            Ok(())
        });
>>>>>>> 8da0f00c
    }

    pub fn remove_task(&self, tid: Tid) {
        self.0.lock().remove(&tid);
        log::debug!("[remove_task] {tid}");
        // self.for_each(|t| {
        //     log::debug!(
        //         "thread {}, name: {}, state: {:?}",
        //         t.tid(),
        //         t.get_name(),
        //         t.get_state()
        //     );
        //     Ok(())
        // })
        // .unwrap();
    }

    pub fn get_task(&self, tid: Tid) -> Option<Arc<Task>> {
        if let Some(task) = self.0.lock().get(&tid) {
            task.upgrade()
        } else {
            None
        }
    }

    pub fn for_each(&self, f: impl Fn(&Arc<Task>) -> SysResult<()>) -> SysResult<()> {
        for task in self.0.lock().values() {
            f(&task.upgrade().unwrap())?
        }
        Ok(())
    }
}

/// add task to the global Task Manager
pub fn add_task(task: &Arc<Task>) {
    TASK_MANAGER.add_task(task);
}

/// remove task from the global Task Manager
pub fn remove_task(tid: Tid) {
    TASK_MANAGER.remove_task(tid);
}

/// get task from the global Task Manager with an Option result.
pub fn get_task(tid: Tid) -> Option<Arc<Task>> {
    TASK_MANAGER.get_task(tid)
}<|MERGE_RESOLUTION|>--- conflicted
+++ resolved
@@ -30,17 +30,7 @@
 
     pub fn add_task(&self, task: &Arc<Task>) {
         self.0.lock().insert(task.tid(), Arc::downgrade(task));
-<<<<<<< HEAD
-        log::debug!("[add_task] {}", task.tid());
-        // let _ = self.for_each(|t| {
-        //     Ok(log::debug!(
-        //         "thread {}, name: {}, state: {:?}",
-        //         t.tid(),
-        //         t.get_name(),
-        //         t.get_state()
-        //     ))
-        // });
-=======
+
         log::debug!("Add task {}", task.tid());
         log::debug!("Task list:");
         let _ = self.for_each(|t| {
@@ -53,7 +43,6 @@
             );
             Ok(())
         });
->>>>>>> 8da0f00c
     }
 
     pub fn remove_task(&self, tid: Tid) {
