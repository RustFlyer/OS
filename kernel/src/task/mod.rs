--- conflicted
+++ resolved
@@ -7,18 +7,10 @@
 pub mod tid;
 
 pub use future::yield_now;
-<<<<<<< HEAD
-
-#[allow(unused)]
-=======
->>>>>>> 366847a7
-pub use manager::TASK_MANAGER;
 pub use task::{Task, TaskState};
 
 use osfs::sys_root_dentry;
 use vfs::file::File;
-
-use crate::loader::get_app_data_by_name;
 
 pub fn init() {
     // let init_proc = get_app_data_by_name("init_proc").unwrap();
