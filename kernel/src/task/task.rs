--- conflicted
+++ resolved
@@ -270,25 +270,11 @@
     let entry_point = addr_space.load_elf(elf_data).unwrap();
     let stack_ptr = addr_space.map_stack().unwrap();
     let task_inner = TaskInner::new();
-<<<<<<< HEAD
     let task = Arc::new(Task::new(
         entry_point.to_usize(),
         stack_ptr.to_usize(),
         addr_space,
     ));
-=======
-    let task = Arc::new(Task {
-        tid: tid_alloc(),
-        process: None,
-        is_process: true,
-        trap_context: unsafe { SyncUnsafeCell::new(trap_context) },
-        timer: unsafe { SyncUnsafeCell::new(TaskTimeStat::new()) },
-        waker: unsafe { SyncUnsafeCell::new(None) },
-        state: unsafe { SpinNoIrqLock::new(TaskState::Running) },
-        addr_space: SpinNoIrqLock::new(addr_space),
-        inner: unsafe { UPSafeCell::new(task_inner) },
-    });
->>>>>>> ee5dae24
     add_task(&task);
     spawn_user_task(task);
 }