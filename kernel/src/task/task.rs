use crate::task::sig_members::*;
use crate::task::signal::sig_info::*;
use crate::task::tid::{Tid, TidHandle, tid_alloc};

extern crate alloc;
use alloc::{
    collections::BTreeMap,
    string::{String, ToString},
    sync::{Arc, Weak},
};
use driver::println;
use mm::vm::addr_space::AddrSpace;
use mutex::{ShareMutex, SpinNoIrqLock, new_share_mutex};
use osfs::fd_table::{self, FdTable};

use core::cell::SyncUnsafeCell;
use core::task::Waker;

use time::TaskTimeStat;

use crate::trap::trap_context::TrapContext;

use super::{
    threadgroup::ThreadGroup,
    tid::{PGid, Pid},
};

/// State of Task
///
/// Running: When the task is running, in task_executor_unit loop
///
/// Zombie:  When the task exits and wait for the initproc to recycle it
///
/// Waiting: When the waiting syscall reaches, the task will be set and suspended
///
/// Sleeping: As Waiting. The difference is that its waiting time is longer
///
/// Interruptable: When the task is waiting for an long-time event such as I/O
///
/// UnInterruptable: As Interruptable. The difference is that it can not be interrupted by signal
#[derive(Debug, Clone, Copy, PartialEq, Eq, Hash)]
pub enum TaskState {
    Running,
    Zombie,
    Waiting,
    Sleeping,
    Interruptable,
    UnInterruptable,
}

#[derive(Debug)]
pub struct Task {
    tid: TidHandle,
    process: Option<Weak<Task>>,
    is_process: bool,

    threadgroup: ShareMutex<ThreadGroup>,

    trap_context: SyncUnsafeCell<TrapContext>,
    timer: SyncUnsafeCell<TaskTimeStat>,
    waker: SyncUnsafeCell<Option<Waker>>,
    state: SpinNoIrqLock<TaskState>,
    addr_space: ShareMutex<AddrSpace>,

    parent: ShareMutex<Option<Weak<Task>>>,
    children: ShareMutex<BTreeMap<Tid, Weak<Task>>>,

    pgid: ShareMutex<PGid>,
    exit_code: SpinNoIrqLock<i32>,

<<<<<<< HEAD
    sig_mask: SyncUnsafeCell<SigSet>,
    sig_handlers: ShareMutex<SigHandlers>,
    sig_manager: SyncUnsafeCell<SigManager>,
    sig_stack: SyncUnsafeCell<Option<SignalStack>>,
=======
    fd_table: SpinNoIrqLock<FdTable>,
>>>>>>> 4bc2d1cf

    name: String,
}

/// This Impl is mainly for getting and setting the property of Task
impl Task {
    pub fn new(entry: usize, sp: usize, addrspace: AddrSpace, name: String) -> Self {
        let tid = tid_alloc();
        let pgid = tid.0;
        Task {
            tid,
            process: None,
            is_process: false,
            threadgroup: new_share_mutex(ThreadGroup::new()),
            trap_context: SyncUnsafeCell::new(TrapContext::new(entry, sp)),
            timer: SyncUnsafeCell::new(TaskTimeStat::new()),
            waker: SyncUnsafeCell::new(None),
            state: SpinNoIrqLock::new(TaskState::Running),
            addr_space: Arc::new(SpinNoIrqLock::new(addrspace)),
            parent: new_share_mutex(None),
            children: new_share_mutex(BTreeMap::new()),
            pgid: new_share_mutex(pgid),
            exit_code: SpinNoIrqLock::new(0),
<<<<<<< HEAD
            sig_manager: SyncUnsafeCell::new(SigManager::new()),
            sig_mask: SyncUnsafeCell::new(SigSet::empty()),
            sig_handlers: new_share_mutex(SigHandlers::new()),
            sig_stack: SyncUnsafeCell::new(None),
=======
            fd_table: SpinNoIrqLock::new(FdTable::new()),
>>>>>>> 4bc2d1cf
            name,
        }
    }

    pub fn new_fork_clone(
        tid: TidHandle,
        process: Option<Weak<Task>>,
        is_process: bool,

        threadgroup: ShareMutex<ThreadGroup>,

        trap_context: SyncUnsafeCell<TrapContext>,
        timer: SyncUnsafeCell<TaskTimeStat>,
        waker: SyncUnsafeCell<Option<Waker>>,
        state: SpinNoIrqLock<TaskState>,
        addr_space: ShareMutex<AddrSpace>,

        parent: ShareMutex<Option<Weak<Task>>>,
        children: ShareMutex<BTreeMap<Tid, Weak<Task>>>,

        pgid: ShareMutex<PGid>,
        exit_code: SpinNoIrqLock<i32>,

<<<<<<< HEAD
        sig_mask: SyncUnsafeCell<SigSet>,
        sig_handlers: ShareMutex<SigHandlers>,
        sig_manager: SyncUnsafeCell<SigManager>,
        sig_stack: SyncUnsafeCell<Option<SignalStack>>,
=======
        fd_table: SpinNoIrqLock<FdTable>,
>>>>>>> 4bc2d1cf

        name: String,
    ) -> Self {
        Task {
            tid,
            process,
            is_process,
            threadgroup,
            trap_context,
            timer,
            waker,
            state,
            addr_space,
            parent,
            children,
            pgid,
            exit_code,
<<<<<<< HEAD
            sig_mask,
            sig_handlers,
            sig_manager,
            sig_stack,
=======
            fd_table,
>>>>>>> 4bc2d1cf
            name,
            sig_mask,
            sig_handlers,
            sig_manager,
            sig_stack,
        }
    }

    // ========== This Part You Can Get the Member of Task ===========
    // Attention: Returns include reference and clone

    pub fn tid(&self) -> Tid {
        self.tid.0
    }

    /// Returns its process tid or its own tid if it's a process.
    pub fn pid(self: &Arc<Self>) -> Pid {
        self.process().tid()
    }

    pub fn process(self: &Arc<Self>) -> Arc<Task> {
        if self.is_process() {
            self.process.as_ref().cloned().unwrap().upgrade().unwrap()
        } else {
            self.clone()
        }
    }

    pub fn get_state(&self) -> TaskState {
        self.state.lock().clone()
    }

    #[allow(clippy::mut_from_ref)]
    pub fn trap_context_mut(&self) -> &mut TrapContext {
        unsafe { &mut *self.trap_context.get() }
    }

    #[allow(clippy::mut_from_ref)]
    pub fn timer_mut(&self) -> &mut TaskTimeStat {
        unsafe { &mut *self.timer.get() }
    }

    #[allow(clippy::mut_from_ref)]
    pub fn waker_mut(&self) -> &mut Option<Waker> {
        unsafe { &mut *self.waker.get() }
    }

    #[allow(clippy::mut_from_ref)]
    pub fn sig_manager_mut(&self) -> &mut SigManager {
        unsafe { &mut *self.sig_manager.get() }
    }

    #[allow(clippy::mut_from_ref)]
    pub fn sig_handlers_mut(&self) -> &ShareMutex<SigHandlers> {
        &self.sig_handlers
    }

    #[allow(clippy::mut_from_ref)]
    pub fn sig_stack_mut(&self) -> &mut Option<SignalStack> {
        unsafe { &mut *self.sig_stack.get() }
    }

    pub fn addr_space_mut(&self) -> &ShareMutex<AddrSpace> {
        &self.addr_space
    }

    pub fn parent_mut(&self) -> &ShareMutex<Option<Weak<Task>>> {
        &self.parent
    }

    pub fn children_mut(&self) -> &ShareMutex<BTreeMap<Tid, Weak<Task>>> {
        &self.children
    }

    pub fn pgid_mut(&self) -> &ShareMutex<PGid> {
        &self.pgid
    }

<<<<<<< HEAD
    pub fn sig_mask_mut(&self) -> &mut SigSet {
        unsafe { &mut *self.sig_mask.get() }
    }

    pub fn with_thread_group<T>(&self, f: impl FnOnce(&mut ThreadGroup) -> T) -> T {
        f(&mut self.threadgroup.lock())
=======
    pub fn with_mut_fdtable<T>(&self, f: impl FnOnce(&mut FdTable) -> T) -> T {
        f(&mut self.fd_table.lock())
>>>>>>> 4bc2d1cf
    }

    pub fn get_waker(&self) -> Waker {
        self.waker_mut().as_ref().unwrap().clone()
    }

    pub fn get_exit_code(&self) -> i32 {
        self.exit_code.lock().clone()
    }

    pub fn get_pgid(&self) -> PGid {
        self.pgid.lock().clone()
    }

    pub fn get_name(&self) -> String {
        self.name.clone()
    }

    pub fn get_sig_mask(&self) -> SigSet {
        unsafe { *self.sig_mask.get() }
    }
    // ========== This Part You Can Check the State of Task  ===========
    pub fn is_process(&self) -> bool {
        self.is_process
    }

    pub fn is_in_state(&self, state: TaskState) -> bool {
        self.get_state() == state
    }

    // ========== This Part You Can Set the Member of Task  ===========
    pub fn set_state(&self, state: TaskState) {
        *self.state.lock() = state;
    }

    pub fn set_parent(&mut self, parent: Arc<Task>) {
        *self.parent.lock() = Some(Arc::downgrade(&parent));
    }

    pub fn set_exit_code(&self, exit_code: i32) {
        *self.exit_code.lock() = exit_code;
    }

    pub fn set_waker(&self, waker: Waker) {
        *self.waker_mut() = Some(waker);
    }

    pub fn set_pgid(&self, pgid: PGid) {
        *self.pgid_mut().lock() = pgid;
    }
    // ========== This Part You Can Change the Member of Task  ===========
    pub fn add_child(&self, child: Arc<Task>) {
        self.children
            .lock()
            .insert(child.tid(), Arc::downgrade(&child));
    }

    pub fn remove_child(&self, child: Arc<Task>) {
        self.children.lock().remove(&child.tid());
    }
}

impl Drop for Task {
    fn drop(&mut self) {
        let str = format!("Task [{}] is drop", self.get_name());
        // log::info!("{}", str);
        // log::error!("{}", str);
        // log::debug!("{}", str);
        log::trace!("{}", str);
    }
}<|MERGE_RESOLUTION|>--- conflicted
+++ resolved
@@ -68,14 +68,11 @@
     pgid: ShareMutex<PGid>,
     exit_code: SpinNoIrqLock<i32>,
 
-<<<<<<< HEAD
     sig_mask: SyncUnsafeCell<SigSet>,
     sig_handlers: ShareMutex<SigHandlers>,
     sig_manager: SyncUnsafeCell<SigManager>,
     sig_stack: SyncUnsafeCell<Option<SignalStack>>,
-=======
     fd_table: SpinNoIrqLock<FdTable>,
->>>>>>> 4bc2d1cf
 
     name: String,
 }
@@ -99,14 +96,11 @@
             children: new_share_mutex(BTreeMap::new()),
             pgid: new_share_mutex(pgid),
             exit_code: SpinNoIrqLock::new(0),
-<<<<<<< HEAD
             sig_manager: SyncUnsafeCell::new(SigManager::new()),
             sig_mask: SyncUnsafeCell::new(SigSet::empty()),
             sig_handlers: new_share_mutex(SigHandlers::new()),
             sig_stack: SyncUnsafeCell::new(None),
-=======
             fd_table: SpinNoIrqLock::new(FdTable::new()),
->>>>>>> 4bc2d1cf
             name,
         }
     }
@@ -130,14 +124,11 @@
         pgid: ShareMutex<PGid>,
         exit_code: SpinNoIrqLock<i32>,
 
-<<<<<<< HEAD
         sig_mask: SyncUnsafeCell<SigSet>,
         sig_handlers: ShareMutex<SigHandlers>,
         sig_manager: SyncUnsafeCell<SigManager>,
         sig_stack: SyncUnsafeCell<Option<SignalStack>>,
-=======
         fd_table: SpinNoIrqLock<FdTable>,
->>>>>>> 4bc2d1cf
 
         name: String,
     ) -> Self {
@@ -146,28 +137,26 @@
             process,
             is_process,
             threadgroup,
+
             trap_context,
             timer,
             waker,
             state,
             addr_space,
+
             parent,
             children,
+
             pgid,
             exit_code,
-<<<<<<< HEAD
+
             sig_mask,
             sig_handlers,
             sig_manager,
             sig_stack,
-=======
             fd_table,
->>>>>>> 4bc2d1cf
+
             name,
-            sig_mask,
-            sig_handlers,
-            sig_manager,
-            sig_stack,
         }
     }
 
@@ -241,17 +230,16 @@
         &self.pgid
     }
 
-<<<<<<< HEAD
     pub fn sig_mask_mut(&self) -> &mut SigSet {
         unsafe { &mut *self.sig_mask.get() }
     }
 
     pub fn with_thread_group<T>(&self, f: impl FnOnce(&mut ThreadGroup) -> T) -> T {
         f(&mut self.threadgroup.lock())
-=======
+    }
+
     pub fn with_mut_fdtable<T>(&self, f: impl FnOnce(&mut FdTable) -> T) -> T {
         f(&mut self.fd_table.lock())
->>>>>>> 4bc2d1cf
     }
 
     pub fn get_waker(&self) -> Waker {
