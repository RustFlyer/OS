use crate::task::tid::{Tid, TidHandle, tid_alloc};

extern crate alloc;
use alloc::{
    collections::BTreeMap,
    sync::{Arc, Weak},
};
use mutex::SpinNoIrqLock;

use core::{cell::SyncUnsafeCell, num::IntErrorKind};
use core::{ops::DerefMut, task::Waker};

use mutex::UPSafeCell;
use time::TaskTimeStat;
use timer::{TIMER_MANAGER, Timer};

use crate::trap::trap_context::TrapContext;

use arch::riscv64::time::get_time_duration;

use core::time::Duration;

use super::{
    future::{self, spawn_user_task},
    manager::add_task,
};

/// 任务状态枚举
///
/// 表示一个任务的状态，包括运行、睡眠、等待和僵死
#[derive(Debug, Clone, Copy, PartialEq, Eq, Hash)]
pub enum TaskState {
    Running,
    Sleeping,
    Waiting,
    Zombie,
    Die,
}

/// 任务结构体
///
/// 表示一个任务，包含任务ID、进程关系、状态和内部状态
pub struct Task {
    tid: TidHandle,
    process: Option<Weak<Task>>,
    is_process: bool,

    trap_context: SyncUnsafeCell<TrapContext>,
    timer: SyncUnsafeCell<TaskTimeStat>,
    waker: SyncUnsafeCell<Option<Waker>>,

    inner: UPSafeCell<TaskInner>,
}

/// 任务内部状态结构体
///
<<<<<<< HEAD
/// 表示一个任务的内部状态，包含任务状态、父任务、子任务、唤醒器和计时器
=======
/// 表示一个任务的内部状态，包含任务状态、父任务、子任务和退出代码
>>>>>>> 417605e9
pub struct TaskInner {
    state: TaskState,
    parent: Option<Weak<Task>>,
    children: BTreeMap<Tid, Weak<Task>>,
<<<<<<< HEAD

    /// 任务的唤醒器
    waker: Option<Waker>,
    timer: TaskTimeStat,
=======
>>>>>>> 417605e9

    exit_code: u32,
}

impl Task {
    pub fn tid(&self) -> Tid {
        self.tid.0
    }

    pub fn process(self: &Arc<Self>) -> Arc<Task> {
        if self.is_process() {
            self.process.as_ref().cloned().unwrap().upgrade().unwrap()
        } else {
            self.clone()
        }
    }

    pub fn is_process(&self) -> bool {
        self.is_process
    }

    pub fn is_in_state(&self, state: TaskState) -> bool {
        self.inner.exclusive_access().is_in_state(state)
    }

    pub fn set_state(&self, state: TaskState) {
        self.inner.exclusive_access().set_state(state);
    }

    pub fn get_state(&mut self) -> TaskState {
        self.inner.exclusive_access().get_state()
    }

    pub fn set_parent(&mut self, parent: Arc<Task>) {
        self.inner.exclusive_access().parent = Some(Arc::downgrade(&parent));
    }

    pub fn add_child(&mut self, child: Arc<Task>) {
        self.inner
            .exclusive_access()
            .children
            .insert(child.tid(), Arc::downgrade(&child));
    }

    pub fn remove_child(&mut self, child: Arc<Task>) {
        self.inner.exclusive_access().children.remove(&child.tid());
    }

    pub fn trap_context_mut(&self) -> &mut TrapContext {
        unsafe { &mut *self.trap_context.get() }
    }

    pub fn timer_mut(&self) -> &mut TaskTimeStat {
        unsafe { &mut *self.timer.get() }
    }

    pub fn waker_mut(&self) -> &mut Option<Waker> {
        unsafe { &mut *self.waker.get() }
    }

    pub fn new() -> Self {
        let inner = TaskInner::new();
        Task {
            tid: tid_alloc(),
            process: None,
            is_process: false,
            trap_context: unsafe { SyncUnsafeCell::new(TrapContext::new(0, 0)) },
            timer: unsafe { SyncUnsafeCell::new(TaskTimeStat::new()) },
            waker: unsafe { SyncUnsafeCell::new(None) },
            inner: unsafe { UPSafeCell::new(inner) },
        }
    }

    pub fn set_exit_code(&self, exit_code: u32) {
        self.inner.exclusive_access().set_exit_code(exit_code);
    }

    pub fn set_waker(&self, waker: Waker) {
        unsafe { *self.waker_mut() = Some(waker) };
    }

    pub fn get_waker(&self) -> Waker {
        unsafe { self.waker_mut().as_ref().unwrap().clone() }
    }

    pub fn get_exit_code(&self) -> u32 {
        self.inner.exclusive_access().exit_code
    }

    pub fn exit(&mut self) {
        self.inner.exclusive_access().clear();
    }

    pub fn clear(&mut self) {
        self.inner.exclusive_access().clear();
    }

    pub fn spawn_task(elf_data: &[u8]) {
        let memory_set = todo!();
        let trap_context = todo!();
        let task_inner = todo!();
        let task = Arc::new(Task::new());
        add_task(&task);
        spawn_user_task(task);
    }

    pub fn inner_mut(&mut self) -> &mut UPSafeCell<TaskInner> {
        &mut self.inner
    }

    /// 当前任务切换到用户模式
    pub fn enter_user_mode(&mut self) {
        self.timer_mut().switch_to_user();
    }

    /// 当前任务切换到内核模式
    pub fn enter_kernel_mode(&mut self) {
        self.timer_mut().switch_to_kernel();
    }

    // 挂起当前任务，等待时间到达或被唤醒
    pub async fn suspend_timeout(&self, limit: Duration) -> Duration {
        let expire = get_time_duration() + limit;
        let mut timer = Timer::new(expire);
        timer.set_callback(self.get_waker().clone());
        TIMER_MANAGER.add_timer(timer);
        future::suspend_now().await;
        let now = get_time_duration();
        if expire > now {
            expire - now
        } else {
            Duration::ZERO
        }
    }

    pub fn spawn_task(elf_data: &[u8]) {
        let memory_set = todo!();
        let trap_context = todo!();
        let task_inner = todo!();
        let task = Arc::new(Task::new());
        add_task(&task);
        spawn_user_task(task);
    }
}

impl TaskInner {
    pub fn new() -> Self {
        Self {
            state: TaskState::Running,
            parent: None,
            children: BTreeMap::new(),
            exit_code: 0,
        }
    }

<<<<<<< HEAD
    /// 当前任务切换到用户模式
    pub fn enter_user_mode(&mut self) {
        self.timer.switch_to_user();
    }

    /// 当前任务切换到内核模式
    pub fn enter_kernel_mode(&mut self) {
        self.timer.switch_to_kernel();
    }

=======
>>>>>>> 417605e9
    pub fn clear(&mut self) {
        self.state = TaskState::Zombie;
        self.exit_code = 0;
    }

    pub fn set_state(&mut self, state: TaskState) {
        self.state = state;
    }

    pub fn get_state(&self) -> TaskState {
        self.state
    }

    pub fn set_exit_code(&mut self, exit_code: u32) {
        self.exit_code = exit_code;
    }

    pub fn is_in_state(&self, state: TaskState) -> bool {
        self.state == state
    }
<<<<<<< HEAD

    // 挂起当前任务，等待时间到达或被唤醒
    pub async fn suspend_timeout(&self, limit: Duration) -> Duration {
        let expire = get_time_duration() + limit;
        let mut timer = Timer::new(expire);
        timer.set_callback(self.get_waker().clone());
        TIMER_MANAGER.add_timer(timer);
        future::suspend_now().await;
        let now = get_time_duration();
        if expire > now {
            expire - now
        } else {
            Duration::ZERO
        }
    }
=======
>>>>>>> 417605e9
}<|MERGE_RESOLUTION|>--- conflicted
+++ resolved
@@ -54,22 +54,11 @@
 
 /// 任务内部状态结构体
 ///
-<<<<<<< HEAD
-/// 表示一个任务的内部状态，包含任务状态、父任务、子任务、唤醒器和计时器
-=======
 /// 表示一个任务的内部状态，包含任务状态、父任务、子任务和退出代码
->>>>>>> 417605e9
 pub struct TaskInner {
     state: TaskState,
     parent: Option<Weak<Task>>,
     children: BTreeMap<Tid, Weak<Task>>,
-<<<<<<< HEAD
-
-    /// 任务的唤醒器
-    waker: Option<Waker>,
-    timer: TaskTimeStat,
-=======
->>>>>>> 417605e9
 
     exit_code: u32,
 }
@@ -204,15 +193,6 @@
             Duration::ZERO
         }
     }
-
-    pub fn spawn_task(elf_data: &[u8]) {
-        let memory_set = todo!();
-        let trap_context = todo!();
-        let task_inner = todo!();
-        let task = Arc::new(Task::new());
-        add_task(&task);
-        spawn_user_task(task);
-    }
 }
 
 impl TaskInner {
@@ -225,19 +205,6 @@
         }
     }
 
-<<<<<<< HEAD
-    /// 当前任务切换到用户模式
-    pub fn enter_user_mode(&mut self) {
-        self.timer.switch_to_user();
-    }
-
-    /// 当前任务切换到内核模式
-    pub fn enter_kernel_mode(&mut self) {
-        self.timer.switch_to_kernel();
-    }
-
-=======
->>>>>>> 417605e9
     pub fn clear(&mut self) {
         self.state = TaskState::Zombie;
         self.exit_code = 0;
@@ -258,22 +225,4 @@
     pub fn is_in_state(&self, state: TaskState) -> bool {
         self.state == state
     }
-<<<<<<< HEAD
-
-    // 挂起当前任务，等待时间到达或被唤醒
-    pub async fn suspend_timeout(&self, limit: Duration) -> Duration {
-        let expire = get_time_duration() + limit;
-        let mut timer = Timer::new(expire);
-        timer.set_callback(self.get_waker().clone());
-        TIMER_MANAGER.add_timer(timer);
-        future::suspend_now().await;
-        let now = get_time_duration();
-        if expire > now {
-            expire - now
-        } else {
-            Duration::ZERO
-        }
-    }
-=======
->>>>>>> 417605e9
 }