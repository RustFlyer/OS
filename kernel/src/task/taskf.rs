--- conflicted
+++ resolved
@@ -2,17 +2,14 @@
 use alloc::string::String;
 use alloc::string::ToString;
 use alloc::sync::Arc;
-<<<<<<< HEAD
+use alloc::vec::Vec;
 use config::vfs::AtFd;
-=======
-use vfs::file::File;
->>>>>>> 366847a7
 use core::cell::SyncUnsafeCell;
 use core::time::Duration;
-use elf::abi::ELFCLASSNONE;
 use osfs::sys_root_dentry;
 use systype::SysResult;
 use vfs::dentry::Dentry;
+use vfs::file::File;
 use vfs::path::Path;
 
 use riscv::asm::sfence_vma_all;
@@ -59,16 +56,42 @@
         }
     }
 
+    pub fn execve(
+        &self,
+        elf_file: Arc<dyn File>,
+        argv: Vec<String>,
+        envp: Vec<String>,
+        name: &str,
+    ) {
+        let mut addrspace = AddrSpace::build_user().unwrap();
+        let entry_point = addrspace.load_elf(elf_file.clone()).unwrap();
+        let stack = addrspace.map_stack().unwrap();
+        addrspace.map_heap().unwrap();
+
+        *self.addr_space_mut().lock() = addrspace;
+
+        let argc = argv.len();
+        self.trap_context_mut()
+            .init_user(stack.to_usize(), entry_point.to_usize(), argc, 0, 0);
+
+        *self.elf_mut() = elf_file;
+        *self.args_mut() = argv.clone();
+
+        self.with_mut_fdtable(|table| table.close());
+    }
+
     /// Spawns from Elf
     pub fn spawn_from_elf(elf_file: Arc<dyn File>, name: &str) {
         let mut addrspace = AddrSpace::build_user().unwrap();
-        let entry_point = addrspace.load_elf(elf_file).unwrap();
+        let entry_point = addrspace.load_elf(elf_file.clone()).unwrap();
         let stack = addrspace.map_stack().unwrap();
         addrspace.map_heap().unwrap();
         let task = Arc::new(Task::new(
             entry_point.to_usize(),
             stack.to_usize(),
             addrspace,
+            elf_file,
+            Vec::new(),
             name.to_string(),
         ));
 
@@ -90,8 +113,8 @@
 
     /// fork a application
     ///
-    /// - todo1: Memory Copy / Cow
-    /// - todo2: Control of relevant Thread Group
+    /// - todo1: Thread Control
+    /// - todo2: Sig Clone?
     pub fn fork(self: &Arc<Self>, cloneflags: CloneFlags) -> Arc<Self> {
         let tid = tid_alloc();
         let trap_context = SyncUnsafeCell::new(*self.trap_context_mut());
@@ -108,6 +131,9 @@
 
         let fd_table = SpinNoIrqLock::new(FdTable::new());
         let cwd = new_share_mutex(self.cwd_mut());
+
+        let elf = SyncUnsafeCell::new((*self.elf_mut()).clone());
+        let args = SyncUnsafeCell::new((*self.args_mut()).clone());
 
         if cloneflags.contains(CloneFlags::THREAD) {
             is_process = false;
@@ -152,6 +178,8 @@
             SpinNoIrqLock::new(0),
             fd_table,
             cwd,
+            elf,
+            args,
             name,
         ));
 
