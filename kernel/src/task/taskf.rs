use super::future::{self};
use super::manager::TASK_MANAGER;
use super::process_manager::PROCESS_GROUP_MANAGER;
use super::sig_members::SigManager;
use super::task::*;
use super::threadgroup::ThreadGroup;
use super::tid::TidAddress;
use super::tid::tid_alloc;

use crate::task::signal::sig_info::{Sig, SigDetails, SigInfo};
use crate::vm::addr_space::{AddrSpace, switch_to};
use alloc::collections::btree_map::BTreeMap;
use alloc::string::String;
use alloc::string::ToString;
use alloc::sync::Arc;
use alloc::vec::Vec;

use arch::riscv64::time::get_time_duration;
use config::inode::InodeType;
use config::process::{CloneFlags, INIT_PROC_ID};
use config::vfs::AtFd;
use config::vfs::OpenFlags;

use core::cell::SyncUnsafeCell;
use core::sync::atomic::AtomicUsize;
use core::time::Duration;
use mutex::SpinNoIrqLock;
use mutex::new_share_mutex;
use mutex::optimistic_mutex::new_optimistic_mutex;

use osfs::sys_root_dentry;
use riscv::asm::sfence_vma_all;
use systype::SysResult;
use time::TaskTimeStat;
use timer::{TIMER_MANAGER, Timer};
use vfs::dentry::Dentry;
use vfs::file::File;
use vfs::path::Path;

impl Task {
    /// Switches Task to User
    pub fn enter_user_mode(&mut self) {
        self.timer_mut().switch_to_user();
    }

    /// Switches Task to Kernel
    pub fn enter_kernel_mode(&mut self) {
        self.timer_mut().switch_to_kernel();
    }

    /// Suspends the Task until it is waken or time out
    pub async fn suspend_timeout(&self, limit: Duration) -> Duration {
        let expire = limit;
        let mut timer = Timer::new(expire);
        timer.set_callback(self.get_waker().clone());
        TIMER_MANAGER.add_timer(timer);
        future::suspend_now().await;
        let now = get_time_duration();
        if expire > now {
            expire - now
        } else {
            Duration::ZERO
        }
    }

    pub async fn execve(
        &self,
        elf_file: Arc<dyn File>,
        args: Vec<String>,
        envs: Vec<String>,
        name: String,
    ) -> SysResult<()> {
        let mut addrspace = AddrSpace::build_user()?;
        let (entry_point, auxv) = addrspace.load_elf(elf_file.clone())?;
        let stack_top = addrspace.map_stack()?;
        addrspace.map_heap()?;

        self.set_addrspace(addrspace).await;
        self.switch_addr_space().await;

        let mut addrspace = self.addr_space_mut().lock().await;
        let (sp, argc, argv, envp) =
            addrspace.init_stack(stack_top.to_usize(), args, envs, auxv)?;

        self.trap_context_mut()
            .init_user(sp, entry_point.to_usize(), argc, argv, envp);

        *self.elf_mut() = elf_file;
        *self.name_mut() = name;
        self.with_mut_fdtable(|table| table.close());

        Ok(())
    }

    /// Spawns from Elf
    pub fn spawn_from_elf(elf_file: Arc<dyn File>, name: &str) {
        let mut addrspace = AddrSpace::build_user().unwrap();
        let (entry_point, _) = addrspace.load_elf(elf_file.clone()).unwrap();
        log::debug!("[spawn_from_elf] entry: {:#x}", entry_point.to_usize());
        let stack = addrspace.map_stack().unwrap();
        addrspace.map_heap().unwrap();
        let task = Arc::new(Task::new(
            entry_point.to_usize(),
            stack.to_usize(),
            addrspace,
            elf_file,
            name.to_string(),
        ));
        task.with_thread_group(|tg| tg.push(task.clone()));
        PROCESS_GROUP_MANAGER.add_group(&task);
        TASK_MANAGER.add_task(&task);
        future::spawn_user_task(task);
    }

    /// Switches to the address space of the task.
    ///
    /// # Safety
    /// This function must be called before the current page table is dropped, or the kernel
    /// may lose its memory mappings.
    pub async fn switch_addr_space(&self) {
        unsafe {
            let addrspace = self.addr_space_mut().lock().await;
            switch_to(&addrspace);
        }
    }

    /// fork a application
    ///
    /// - todo1: Thread Control
    /// - todo2: Sig Clone?
    pub async fn fork(self: &Arc<Self>, cloneflags: CloneFlags) -> Arc<Self> {
        let tid = tid_alloc();
        let trap_context = SyncUnsafeCell::new(*self.trap_context_mut());
        let state = SpinNoIrqLock::new(self.get_state());

        let process;
        let is_process;
        let threadgroup;

        let parent;
        let children;

        let pgid;

        let sig_mask;
        let sig_handlers;
        let sig_manager;
        let sig_stack;
        let sig_cx_ptr;
        let cwd = new_share_mutex(self.cwd_mut());

        let elf = SyncUnsafeCell::new((*self.elf_mut()).clone());

        let mut name = self.get_name() + "(fork)";

        if cloneflags.contains(CloneFlags::THREAD) {
            is_process = false;
            process = Some(Arc::downgrade(self));
            threadgroup = self.thread_group_mut().clone();
            parent = self.parent_mut().clone();
            children = self.children_mut().clone();
            pgid = self.pgid_mut().clone();
        } else {
            is_process = true;
            process = None;
            threadgroup = new_share_mutex(ThreadGroup::new());
            parent = new_share_mutex(Some(Arc::downgrade(self)));
            children = new_share_mutex(BTreeMap::new());
            pgid = new_share_mutex(self.get_pgid());
        }

        sig_mask = SyncUnsafeCell::new(self.get_sig_mask());
        sig_handlers = (*self.sig_handlers_mut()).clone();
        sig_manager = SyncUnsafeCell::new(SigManager::new());
        sig_stack = SyncUnsafeCell::new(self.sig_stack_mut().clone());
        sig_cx_ptr = AtomicUsize::new(0);

        let addr_space;
        if cloneflags.contains(CloneFlags::VM) {
            addr_space = (*self.addr_space_mut()).clone();
            name += "(thread)";
        } else {
            let cow_address_space = self.addr_space_mut().lock().await.clone_cow().unwrap();
            addr_space = new_optimistic_mutex(cow_address_space);
            sfence_vma_all();
        }

        let fd_table = if cloneflags.contains(CloneFlags::FILES) {
            self.fdtable_mut().clone()
        } else {
            new_share_mutex(self.fdtable_mut().lock().clone())
        };

        let name = SyncUnsafeCell::new(name);

        let new = Arc::new(Self::new_fork_clone(
            tid,
            process,
            is_process,
            threadgroup,
            trap_context,
            SyncUnsafeCell::new(TaskTimeStat::new()),
            SyncUnsafeCell::new(None),
            state,
            addr_space,
            parent,
            children,
            pgid,
            SpinNoIrqLock::new(0),
            sig_mask,
            sig_handlers,
            sig_manager,
            sig_stack,
            sig_cx_ptr,
            SyncUnsafeCell::new(TidAddress::new()),
            fd_table,
            cwd,
            elf,
            name,
        ));

        new.with_thread_group(|tg| tg.push(new.clone()));

        if !cloneflags.contains(CloneFlags::THREAD) {
            self.add_child(new.clone());
        }

        if new.is_process() {
            PROCESS_GROUP_MANAGER.add_process(new.get_pgid(), &new);
        }

        TASK_MANAGER.add_task(&new);
        new
    }

    pub fn wake(&self) {
        let waker = self.waker_mut();
        waker.as_ref().unwrap().wake_by_ref();
    }

    pub fn resolve_path(
        &self,
        dirfd: AtFd,
        pathname: String,
        flags: OpenFlags,
    ) -> SysResult<Arc<dyn Dentry>> {
        let dentry = if pathname.starts_with("/") {
            Path::new(sys_root_dentry(), pathname).walk()?
        } else {
            match dirfd {
                AtFd::FdCwd => Path::new(self.cwd_mut(), pathname).walk()?,
                AtFd::Normal(fd) => {
                    let file = self.with_mut_fdtable(|table| table.get_file(fd))?;
                    Path::new(file.dentry(), pathname).walk()?
                }
            }
        };

        if flags.contains(OpenFlags::O_NOFOLLOW) || dentry.is_negative() {
            Ok(dentry)
        } else if dentry.inode().unwrap().inotype() == InodeType::SymLink {
            Path::resolve_symlink_through(dentry)
        } else {
            Ok(dentry)
        }
    }

    pub fn exit(self: &Arc<Self>) {
        log::info!("thread {} do exit", self.tid());
        assert_ne!(
            self.tid(),
            INIT_PROC_ID,
            "initproc die!!!, sepc {:#x}",
            self.trap_context_mut().sepc
        );

        let tg_lock = self.thread_group_mut();
        let mut guard = tg_lock.lock();

        if (!(self.process().get_state() == TaskState::Zombie))
            || (self.is_process() && guard.len() > 1)
            || (!self.is_process() && guard.len() > 2)
        {
            if !self.is_process() {
                // NOTE: process will be removed by parent calling `sys_wait4`
                guard.remove(self);
                TASK_MANAGER.remove_task(self.tid());
            }
            return;
        }

        if self.is_process() {
<<<<<<< HEAD
            log::info!("tg length: {}",guard.len());
=======
            log::error!("{}", guard.len());
>>>>>>> 4af020a1
            assert!(guard.len() == 1);
        } else {
            assert!(guard.len() == 2);
            // NOTE: leader will be removed by parent calling `sys_wait4`
            guard.remove(self);
            TASK_MANAGER.remove_task(self.tid());
        }

        log::info!("[Task::do_exit] exit the whole process");

        log::debug!("[Task::do_exit] reparent children to init");
        debug_assert_ne!(self.tid(), INIT_PROC_ID);

        //Question: Is mut safe here?
        let mut children = self.children_mut().lock().clone();
<<<<<<< HEAD
        if !children.is_empty() {
            let root = TASK_MANAGER.get_task(INIT_PROC_ID).unwrap();
=======
        if children.is_empty() {
            // return;
        }
        let root = TASK_MANAGER.get_task(INIT_PROC_ID).unwrap();
>>>>>>> 4af020a1
        for c in children.values() {
            let child = c.upgrade().unwrap();
            log::debug!(
                "[Task::do_eixt] reparent child process pid {} to init",
                child.pid()
            );
            if child.get_state() == TaskState::Zombie {
                // NOTE: self has not called wait to clear zombie children, we need to notify
                // init to clear these zombie children.
                root.receive_siginfo(SigInfo {
                    sig: Sig::SIGCHLD,
                    code: SigInfo::CLD_EXITED,
                    details: SigDetails::None,
                })
            }
            // Question: Why Deref doesn't work here
            *child.parent_mut().lock() = Some(Arc::downgrade(&root));
        }
        root.children_mut().lock().extend(children.clone());
        children.clear();
        }

        if let Some(parent) = self.parent_mut().lock().as_ref() {
            if let Some(parent) = parent.upgrade() {
                parent.receive_siginfo(SigInfo {
                    sig: Sig::SIGCHLD,
                    code: SigInfo::CLD_EXITED,
                    details: SigDetails::None,
                })
            } else {
                log::error!("no arc parent");
            }
        }

        // TODO: Upon _exit(2), all attached shared memory segments are detached from the
        // process.
        // self.with_shm_ids(|ids| {
        //     for (_, shm_id) in ids.iter() {
        //         SHARED_MEMORY_MANAGER.detach(*shm_id, self.pid());
        //     }
        // });

        // TODO: drop most resources here instead of wait4 function parent
        // called
        // self.with_mut_fd_table(|table| table.clear());

        if self.is_process() {
            self.set_state(TaskState::Zombie);
        } else {
            self.process().set_state(TaskState::Zombie);
        }
        // When the task is not leader, which means its is not a process, it
        // will get dropped when hart leaves this task.
    }
}<|MERGE_RESOLUTION|>--- conflicted
+++ resolved
@@ -290,11 +290,7 @@
         }
 
         if self.is_process() {
-<<<<<<< HEAD
-            log::info!("tg length: {}",guard.len());
-=======
             log::error!("{}", guard.len());
->>>>>>> 4af020a1
             assert!(guard.len() == 1);
         } else {
             assert!(guard.len() == 2);
@@ -310,15 +306,8 @@
 
         //Question: Is mut safe here?
         let mut children = self.children_mut().lock().clone();
-<<<<<<< HEAD
         if !children.is_empty() {
             let root = TASK_MANAGER.get_task(INIT_PROC_ID).unwrap();
-=======
-        if children.is_empty() {
-            // return;
-        }
-        let root = TASK_MANAGER.get_task(INIT_PROC_ID).unwrap();
->>>>>>> 4af020a1
         for c in children.values() {
             let child = c.upgrade().unwrap();
             log::debug!(
