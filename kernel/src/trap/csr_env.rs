--- conflicted
+++ resolved
@@ -6,10 +6,7 @@
 
 unsafe extern "C" {
     fn __trap_from_kernel();
-<<<<<<< HEAD
-=======
     fn __trap_from_user();
->>>>>>> 417605e9
 }
 
 pub fn set_kernel_trap() {
