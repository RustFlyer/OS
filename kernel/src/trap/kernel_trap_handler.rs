--- conflicted
+++ resolved
@@ -2,14 +2,7 @@
 use riscv::{ExceptionNumber, InterruptNumber};
 use riscv::{
     interrupt::{Exception, Interrupt, Trap},
-<<<<<<< HEAD
-    register::{
-        scause::{self},
-        sepc, stval,
-    },
-=======
     register::{scause, sepc, stval},
->>>>>>> f9c407c8
 };
 use timer::TIMER_MANAGER;
 
