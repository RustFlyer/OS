--- conflicted
+++ resolved
@@ -172,12 +172,10 @@
     st.d  $a5, $sp, 16*8
     st.d  $a6, $sp, 17*8
     st.d  $a7, $sp, 18*8
-<<<<<<< HEAD
-    bl kernel_trap_handler
-=======
+
     la.abs  $t0, kernel_trap_handler
     jirl $r0, $t0, 0
->>>>>>> 9aeec189
+
     ld.d  $ra, $sp, 1*8
     ld.d  $t0, $sp, 2*8
     ld.d  $t1, $sp, 3*8
@@ -223,20 +221,13 @@
 
     .align 8
 __user_rw_trap_vector:
-<<<<<<< HEAD
     .rept 64
     .align 3
-    b __user_rw_exception_entry
+    la.abs  $t0, __user_rw_exception_entry
+    jirl $r0, $t0, 0
     .endr
     .rept 13
     .align 3
-    b __trap_from_kernel
-=======
-    la.abs  $t0, __user_rw_exception_entry
-    jirl $r0, $t0, 0
-    .rept 16
-    .align 3
     la.abs  $t0, __trap_from_kernel
     jirl $r0, $t0, 0
->>>>>>> 9aeec189
     .endr