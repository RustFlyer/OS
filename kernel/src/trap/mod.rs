--- conflicted
+++ resolved
@@ -4,17 +4,16 @@
 pub mod trap_handler;
 pub mod trap_return;
 
-<<<<<<< HEAD
-pub unsafe fn set_trap_handler() {
+pub use trap_handler::trap_handler;
+pub use trap_return::trap_return;
+pub use arch::riscv64::{
+    interrupt::{disable_interrupt, enable_interrupt},
+    time::{get_time_duration, set_nx_timer_irq},
+};
+
+pub unsafe fn load_trap_handler() {
     unsafe {
-        trap_env::set_stvec();
+        trap_env::set_kernel_stvec();
         enable_interrupt();
     }
-=======
-pub use trap_handler::trap_handler;
-pub use trap_return::trap_return;
-
-pub fn init() {
-    csr_env::set_kernel_trap();
->>>>>>> 77417acb
 }