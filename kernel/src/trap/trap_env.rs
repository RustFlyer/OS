--- conflicted
+++ resolved
@@ -1,14 +1,6 @@
 use core::arch::global_asm;
 
-<<<<<<< HEAD
-use arch::riscv64::interrupt::set_trap_handler;
-use riscv::register::stvec::TrapMode;
-use simdebug::when_debug;
-
-use crate::vm::user_ptr::{try_read, try_write};
-=======
 use arch::trap::{set_trap_handler, TrapMode};
->>>>>>> 0623dae5
 
 #[cfg(target_arch = "riscv64")]
 global_asm!(include_str!("rv_trap.s"));
@@ -44,20 +36,4 @@
     set_trap_handler(__user_rw_trap_vector as usize, TrapMode::Vectored);
 }
 
-// TODO: Could be safer if match scause.(not for loongArch)
-pub fn will_read_fail(vaddr: usize) -> bool {
-    when_debug!({
-        let curr_stvec = stvec::read().address();
-        debug_assert_eq!(curr_stvec, __user_rw_trap_vector as usize);
-    });
-    // when try_read failed, it return false, and will_read_fail should return true
-    !unsafe{ try_read(vaddr) }
-}
-
-pub fn will_write_fail(vaddr: usize) -> bool {
-    when_debug!({
-        let curr_stvec = stvec::read().address();
-        debug_assert!(curr_stvec == __user_rw_trap_vector as usize);
-    });
-    !unsafe{ try_write(vaddr) }
-}+ 