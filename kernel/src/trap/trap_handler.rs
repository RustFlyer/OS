--- conflicted
+++ resolved
@@ -23,15 +23,6 @@
     let stval = register::stval::read();
     let cause = register::scause::read().cause();
 
-<<<<<<< HEAD
-    // log::trace!(
-    //     "[trap_handler] user task trap into kernel, type: {:?}, stval: {:#x}",
-    //     cause,
-    //     stval
-    // );
-
-=======
->>>>>>> 94a1aa9a
     unsafe { load_trap_handler() };
 
     let current = get_time_duration();
