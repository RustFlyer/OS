--- conflicted
+++ resolved
@@ -95,21 +95,6 @@
     match i {
         Interrupt::SupervisorTimer => {
             set_nx_timer_irq();
-<<<<<<< HEAD
-
-            // If the executor does not have other tasks, no need to yield.
-            // if task.timer_mut().schedule_time_out()
-            // && executor::has_waiting_task_alone(current_hart().id)
-            {
-                log::trace!(
-                    "[trap_handler] task {} yield, contain signal: {:?}",
-                    task.tid(),
-                    task.sig_manager_mut().bitmap.bits()
-                );
-                task.set_is_yield(true);
-            }
-=======
->>>>>>> d004870b
         }
         Interrupt::SupervisorExternal => {
             log::info!("[kernel] receive externel interrupt");
