use super::trap_context::TrapContext;
use crate::task::{Task, TaskState};
use crate::trap::{self, trap_env};
use alloc::sync::Arc;
use arch::riscv64::{
    interrupt::{disable_interrupt, enable_interrupt},
    time::{get_time_duration, set_nx_timer_irq},
};
<<<<<<< HEAD
use trap_env::{set_kernel_trap, set_user_trap};
use riscv::register::{
    scause::{self, Exception, Interrupt, Trap},
    sepc,
    sstatus::FS,
    stval,
=======
use csr_env::{set_kernel_trap, set_user_trap};
use riscv::{
    interrupt::{Exception, Interrupt, Trap},
    register::{scause, sepc, sstatus::FS, stval},
>>>>>>> 77417acb
};

unsafe extern "C" {
    fn __return_to_user(cx: *mut TrapContext);
}

/// Trap return to user mode.
#[unsafe(no_mangle)]
pub fn trap_return(task: &Arc<Task>) {
    log::info!("[kernel] trap return to user...");
    unsafe {
        arch::riscv64::interrupt::disable_interrupt();
        trap_env::set_user_trap();
        // warn: stvec 不能在下面被改变。
        // 一个隐藏的错误是隐式使用 `UserPtr`，这将改变 stvec 为 `__trap_from_kernel`。
    };
    let mut timer = task.timer_mut();
    timer.record_trap_return();

    // 两种情况需要恢复寄存器：
    // 1. 这个任务在最后一次陷阱后已经让出了 CPU
    // 2. 这个任务遇到了信号处理程序
    task.trap_context_mut().restore_fx();
    task.trap_context_mut().sstatus.set_fs(FS::Clean);
    assert!(!(task.trap_context_mut().sstatus.sie()));
    assert!(!(task.is_in_state(TaskState::Zombie) || task.is_in_state(TaskState::Waiting)));
    unsafe {
        let ptr = task.trap_context_mut() as *mut TrapContext;
        __return_to_user(ptr);
        // note：当用户陷入内核时，下次会回到这里并返回到 `user_loop` 函数。
    }
    task.trap_context_mut()
        .mark_dirty(task.trap_context_mut().sstatus);
    timer = task.timer_mut();
    timer.record_trap();
}<|MERGE_RESOLUTION|>--- conflicted
+++ resolved
@@ -6,19 +6,10 @@
     interrupt::{disable_interrupt, enable_interrupt},
     time::{get_time_duration, set_nx_timer_irq},
 };
-<<<<<<< HEAD
-use trap_env::{set_kernel_trap, set_user_trap};
-use riscv::register::{
-    scause::{self, Exception, Interrupt, Trap},
-    sepc,
-    sstatus::FS,
-    stval,
-=======
-use csr_env::{set_kernel_trap, set_user_trap};
+use trap_env::{set_kernel_stvec, set_user_stvec};
 use riscv::{
     interrupt::{Exception, Interrupt, Trap},
     register::{scause, sepc, sstatus::FS, stval},
->>>>>>> 77417acb
 };
 
 unsafe extern "C" {
@@ -31,7 +22,7 @@
     log::info!("[kernel] trap return to user...");
     unsafe {
         arch::riscv64::interrupt::disable_interrupt();
-        trap_env::set_user_trap();
+        trap_env::set_user_stvec();
         // warn: stvec 不能在下面被改变。
         // 一个隐藏的错误是隐式使用 `UserPtr`，这将改变 stvec 为 `__trap_from_kernel`。
     };
