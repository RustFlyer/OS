--- conflicted
+++ resolved
@@ -22,14 +22,9 @@
     // trap_cx.sstatus.set_fs(FS::Clean);
 
     // assert that interrupt will be disabled when trap returns
-<<<<<<< HEAD
     #[cfg(target_arch = "riscv64")]
     assert!(!(trap_cx.sstatus.sie()));
-    #[cfg(target_arch = "loongarch64")]
-    assert!(!(trap_cx.prmd.pie()));
 
-=======
->>>>>>> 616e0dd8
     assert!(!(task.is_in_state(TaskState::Zombie) || task.is_in_state(TaskState::Sleeping)));
 
     task.timer_mut().switch_to_user();
