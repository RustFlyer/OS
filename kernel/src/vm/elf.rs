--- conflicted
+++ resolved
@@ -45,12 +45,7 @@
     /// # Errors
     /// Returns an error if the loading fails. This can happen if the file is not a valid
     /// ELF file.
-<<<<<<< HEAD
-    pub fn load_elf(&mut self, elf_file: Arc<dyn File>) -> SysResult<(VirtAddr, Vec<AuxHeader>)> {
-        log::error!("pass");
-=======
     pub fn load_elf(&self, elf_file: Arc<dyn File>) -> SysResult<(VirtAddr, Vec<AuxHeader>)> {
->>>>>>> 4e11fd70
         let elf_stream: ElfStream<LittleEndian, _> = ElfStream::open_stream(elf_file.as_ref())
             .map_err(|e| match e {
                 ElfParseError::IOError(_) => SysError::EIO,
