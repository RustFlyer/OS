--- conflicted
+++ resolved
@@ -194,11 +194,6 @@
     /// # Safety
     /// See the module-level documentation for safety information.
     pub unsafe fn read_vector(&mut self, len: usize) -> SysResult<Vec<T>> {
-<<<<<<< HEAD
-        self.addr_space
-            .check_user_access(self.ptr as usize, len * size_of::<T>(), MemPerm::R)?;
-        Ok(Vec::from_raw_parts(self.ptr, len, len))
-=======
         self.addr_space.check_user_access(
             self.ptr as usize,
             len * size_of::<T>(),
@@ -209,7 +204,6 @@
             vec.as_mut_ptr().copy_from_nonoverlapping(self.ptr, len);
         }
         Ok(vec)
->>>>>>> c7c54293
     }
 
     /// Tries to convert the pointer to a reference of a value.
@@ -407,12 +401,6 @@
     /// Returns an `EFAULT` error if the memory location is not accessible.
     ///
     /// # Safety
-<<<<<<< HEAD
-    /// The value to be written must be valid.
-    pub unsafe fn try_into_ref_mut(&mut self) -> SysResult<&mut T> {
-        self.addr_space
-            .check_user_access(self.ptr as usize, size_of::<T>(), MemPerm::W)?;
-=======
     /// See the module-level documentation for safety information.
     pub unsafe fn try_into_mut_ref(&mut self) -> SysResult<&mut T> {
         self.addr_space.check_user_access(
@@ -420,7 +408,6 @@
             size_of::<T>(),
             MemPerm::W,
         )?;
->>>>>>> c7c54293
         Ok(unsafe { &mut *self.ptr })
     }
 
@@ -438,12 +425,6 @@
     /// Returns an `EFAULT` error if the memory location is not accessible.
     ///
     /// # Safety
-<<<<<<< HEAD
-    /// The values in the slice must be valid.
-    pub unsafe fn try_into_slice_mut(&mut self, len: usize) -> SysResult<&mut [T]> {
-        self.addr_space
-            .check_user_access(self.ptr as usize, len * size_of::<T>(), MemPerm::W)?;
-=======
     /// See the module-level documentation for safety information.
     pub unsafe fn try_into_mut_slice(&mut self, len: usize) -> SysResult<&mut [T]> {
         self.addr_space.check_user_access(
@@ -451,7 +432,6 @@
             len * size_of::<T>(),
             MemPerm::W,
         )?;
->>>>>>> c7c54293
         Ok(unsafe { slice::from_raw_parts_mut(self.ptr, len) })
     }
 }
