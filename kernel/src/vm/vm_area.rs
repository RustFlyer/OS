--- conflicted
+++ resolved
@@ -40,15 +40,12 @@
 use systype::{SysError, SysResult};
 use vfs::file::File;
 
-<<<<<<< HEAD
-use crate::processor::current_task;
-=======
 #[cfg(target_arch = "riscv64")]
 use arch::mm::tlb_flush_all_except_global;
->>>>>>> 0623dae5
 
 use super::{
     mapping_flags::MappingFlags,
+    mmap::MmapProt,
     page_table::PageTable,
     pte::{PageTableEntry, PteFlags},
 };
@@ -272,12 +269,12 @@
         start_va: VirtAddr,
         end_va: VirtAddr,
         flags: VmaFlags,
-        prot: MemPerm,
+        prot: MappingFlags,
         shm: ShareMutex<SharedMemory>,
     ) -> Self {
         debug_assert!(start_va.to_usize() % PAGE_SIZE == 0);
         debug_assert!(end_va.to_usize() % PAGE_SIZE == 0);
-        debug_assert!(prot.contains(MemPerm::U));
+        // debug_assert!(prot.contains(MemPerm::U));
         Self {
             start: start_va,
             end: end_va,
@@ -305,9 +302,6 @@
     ) -> Self {
         debug_assert!(start_va.to_usize() % PAGE_SIZE == 0);
         debug_assert!(end_va.to_usize() % PAGE_SIZE == 0);
-<<<<<<< HEAD
-        debug_assert!(prot.contains(MemPerm::U));
-=======
         debug_assert!(MappingFlags::RWX.contains(prot));
         debug_assert!({
             // We allow `prot` to be anything, but we warn if it does not
@@ -319,7 +313,6 @@
         });
 
         let prot = prot | MappingFlags::U;
->>>>>>> 0623dae5
         Self {
             start: start_va,
             end: end_va,
@@ -507,11 +500,7 @@
             let pte = page_table.find_entry(vpn).unwrap();
             *pte = PageTableEntry::default();
         }
-<<<<<<< HEAD
-        sfence_vma_all_except_global();
-=======
         tlb_shootdown(self.start_va().to_usize(), self.length());
->>>>>>> 0623dae5
     }
 
     /// Changes the protection flags of a user space VMA, possibly updating page table
@@ -679,14 +668,11 @@
         self.end.to_usize() - self.start.to_usize()
     }
 
-<<<<<<< HEAD
     /// Returns the flags of the VMA.
     pub fn flags(&self) -> VmaFlags {
         self.flags
     }
 
-=======
->>>>>>> 0623dae5
     /// Returns the PTE flags of the VMA.
     pub fn pte_flags(&self) -> PteFlags {
         self.pte_flags
