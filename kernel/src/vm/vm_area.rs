//! Module for managing virtual memory areas.
//!
//! A virtual memory area (VMA) is a contiguous region of virtual memory in an
//! address space, whose pages have a common set of attributes, such as permissions
//! and mapping type. A VMA is represented by a [`VmArea`] struct, which tracks the
//! physical pages allocated in the VMA.
//!
//! We documented in [`crate::frame`] that there are two types of frames: allocatable
//! frames and kernel frames. Allocatable frames are managed by [`VmArea`]. Kernel
//! frames are not managed by [`VmArea`] because they do not need allocating and
//! deallocating. [`VmArea`] only manages the physical pages allocated for user-used
//! tables and frames.
//!
//! We implement modularized page fault handling as follows:
//! - A [`VmArea`] struct has common fields for all typed of VMAs, as well as unique
//!   fields for a specific type of VMA represented by a [`TypedArea`] enum.
//! - A [`VmArea`] struct is registered with a page fault handler function for the VMA's
//!   specific type when constructed via calling a `new_*` constructor corresponding to
//!   that type.
//! - The `fault_handler` method of a specific type of VMA is finally responsible for
//!   handling the page fault.
//!
//! With this design, we avoid using trait objects or an enum for VMA types, while still
//! maintaining modularization and extensibility.

use alloc::{collections::btree_map::BTreeMap, sync::Arc, vec::Vec};
use core::{fmt::Debug, mem};

use bitflags::bitflags;

use arch::riscv64::mm::{sfence_vma_addr, sfence_vma_all_except_global};
use config::mm::{KERNEL_MAP_OFFSET, PAGE_SIZE};
use mm::{
    address::{PhysAddr, PhysPageNum, VirtAddr, VirtPageNum},
    page_cache::page::Page,
};
use systype::{SysError, SysResult};
use vfs::file::File;

use super::{
    mem_perm::MemPerm,
    page_table::PageTable,
    pte::{PageTableEntry, PteFlags},
};

/// A virtual memory area (VMA).
///
/// A VMA is a contiguous, page-aligned region of virtual memory in an address
/// space that has a common set of attributes, such as permissions and mapping type.
#[derive(Clone)]
pub struct VmArea {
    /// Starting virtual address, page-aligned.
    start: VirtAddr,
    /// Ending virtual address (exclusive), page-aligned.
    end: VirtAddr,
    /// Flags of the VMA.
    flags: VmaFlags,
    /// Memory protection of the VMA.
    prot: MemPerm,
    /// Cache for leaf page table entry flags, which are default when creating
    /// a new leaf entry.
    pte_flags: PteFlags,
    /// Allocated physical pages.
    pages: BTreeMap<VirtPageNum, Arc<Page>>,
    /// Unique data of a specific type of VMA.
    map_type: TypedArea,
    /// Page fault handler.
    handler: Option<PageFaultHandler>,
}

/// Unique data of a specific type of VMA. This enum is used in [`VmArea`].
#[derive(Debug, Clone)]
enum TypedArea {
    /// A fixed-offset VMA.
    ///
    /// A fixed-offset VMA is used to map physical addresses to virtual addresses
    /// by adding a fixed offset. This is used for kernel space and MMIO regions.
    /// This kind of VMAs do not have a page fault handler, and a page fault will
    /// never occur in this kind of VMAs.
    Offset(OffsetArea),
    /// A memory-backed VMA.
    ///
    /// A memory-backed VMA is backed by a memory region. This is a temporary VMA
    /// used as an analogy to a file-backed VMA.
    MemoryBacked(MemoryBackedArea),
    /// A file-backed VMA.
    ///
    /// A file-backed VMA is backed by a file. It is created when loading an executable
    /// file or `mmap`ing a file.
    FileBacked(FileBackedArea),
    /// An anonymous VMA.
    ///
    /// An anonymous VMA is not backed by any file or memory. A user stack or an area
    /// created by `mmap` with `MAP_ANONYMOUS` flag, is an anonymous VMA.
    Anonymous(AnonymousArea),
    /// A heap VMA representing a user heap. This is just a special case of an
    /// anonymous area.
    Heap(AnonymousArea),
}

/// Page fault handler function type.
///
/// The handler is responsible for handling a “normal” page fault, which is not a CoW page fault
/// or a page fault due to TLB not being flushed. The handler is called when the permission is
/// allowed, the fault is not a CoW fault, and the page is not already mapped by another thread.
type PageFaultHandler = fn(&mut VmArea, PageFaultInfo) -> SysResult<()>;

/// Data passed to a page fault handler.
///
/// This struct is used to pass data to a page fault handler registered in a [`VmArea`].
#[derive(Debug)]
pub struct PageFaultInfo<'a> {
    /// Faulting virtual address.
    pub fault_addr: VirtAddr,
    /// Page table.
    pub page_table: &'a mut PageTable,
    /// How the address was accessed when the fault occurred. Only one bit should be set.
    pub access: MemPerm,
}

bitflags! {
    /// Flags of a VMA.
    #[derive(Clone, Copy, Debug, PartialEq, Eq)]
    pub struct VmaFlags: u8 {
        /// The VMA is shared.
        const SHARED = 1 << 0;
        /// The VMA is private.
        const PRIVATE = 1 << 1;
    }
}

impl VmArea {
    /// Constructs a global [`VmArea`] whose specific type is [`OffsetArea`], representing
    /// an area in the kernel space, which has an offset of `KERNEL_MAP_OFFSET` from the
    /// physical address.
    ///
    /// `start_va` must be page-aligned.
    ///
    /// `pte_flags` needs to have `RWX` bits set properly; other bits must be zero.
<<<<<<< HEAD
    pub fn new_kernel(start_va: VirtAddr, end_va: VirtAddr, prot: MemPerm) -> Self {
=======
    pub fn new_kernel(start_va: VirtAddr, end_va: VirtAddr, pte_flags: PteFlags) -> Self {
        debug_assert!(start_va.to_usize() % PAGE_SIZE == 0);
>>>>>>> 1e80851e
        Self::new_fixed_offset(
            start_va,
            end_va,
            // This field is of no use for kernel VMAs.
            VmaFlags::PRIVATE,
            prot,
            KERNEL_MAP_OFFSET,
        )
    }

    /// Constructs a global [`VmArea`] whose specific type is [`OffsetArea`], representing
    /// an area in the kernel space. This function is used to map a MMIO region.
    ///
    /// `start_va` must be page-aligned.
    ///
<<<<<<< HEAD
    /// `prot` should have `U` bit cleared, because fixed-offset VMAs are supposed to be
    /// used in kernel space.
=======
    /// `pte_flags` needs to have `RWXAD` bits set properly; other bits must be zero.
>>>>>>> 1e80851e
    pub fn new_fixed_offset(
        start_va: VirtAddr,
        end_va: VirtAddr,
        flags: VmaFlags,
        prot: MemPerm,
        offset: usize,
    ) -> Self {
<<<<<<< HEAD
        debug_assert!(!prot.contains(MemPerm::U));
=======
        debug_assert!(start_va.to_usize() % PAGE_SIZE == 0);
>>>>>>> 1e80851e
        Self {
            start: start_va,
            end: end_va.round_up(),
            flags,
            // Set bits A and D because kernel pages always reside in memory.
            pte_flags: PteFlags::from(prot) | PteFlags::A | PteFlags::D,
            prot,
            pages: BTreeMap::new(),
            map_type: TypedArea::Offset(OffsetArea { offset }),
            handler: None,
        }
    }

    /// Constructs a user space [`VmArea`] whose specific type is [`MemoryBackedArea`].
    ///
    /// `start_va` is the virtual address from which data in `memory` is mapped, not the
    /// starting virtual address of the VMA.
    ///
<<<<<<< HEAD
    /// `prot` should have `U` bit set, because this VMA is supposed to be used in user
    /// space.
=======
    /// `pte_flags` needs to have `RWX` bits set properly; other bits must be zero.
    #[deprecated]
>>>>>>> 1e80851e
    pub fn new_memory_backed(
        start_va: VirtAddr,
        end_va: VirtAddr,
        flags: VmaFlags,
        prot: MemPerm,
        memory: &'static [u8],
    ) -> Self {
        debug_assert!(prot.contains(MemPerm::U));
        Self {
            start: start_va.round_down(),
            end: end_va.round_up(),
            flags,
            pte_flags: PteFlags::from(prot),
            prot,
            pages: BTreeMap::new(),
            map_type: TypedArea::MemoryBacked(MemoryBackedArea::new(memory, start_va)),
            handler: Some(MemoryBackedArea::fault_handler),
        }
    }

    /// Constructs a user space [`VmArea`] whose specific type is [`FileBackedArea`].
    ///
    /// `offset` and `len` define the file region to be mapped. `start_va` and `end_va`
    /// define the virtual address range to be mapped to the file region (and possibly
    /// a zero-filling region at the end). If `end_va - start_va` is larger than `len`,
    /// the tailing part of the VMA is filled with zeros.
    ///
<<<<<<< HEAD
    /// `prot` should have `U` bit set, because this VMA is supposed to be used in user
    /// space.
=======
    /// To `mmap` a file region, `offset` and `len` must be page-aligned, and `len` must
    /// equal to `end_va - start_va`. If the file region spans to the end of the file,
    /// `len` must be rounded up to the size of a page.
    ///
    /// To load a segment from an executable file, `offset` and `len` do not need to be
    /// page-aligned, and `len` can be smaller than `end_va - start_va`. If `len` is
    /// smaller than that, the VMA must be private, and the tailing part of the VMA is
    /// filled with zeros. Make sure that the file region defined by `offset` and `len`
    /// is within the file.
    ///
    /// `pte_flags` needs to have `RWX` bits set properly; other bits must be zero.
>>>>>>> 1e80851e
    pub fn new_file_backed(
        start_va: VirtAddr,
        end_va: VirtAddr,
        flags: VmaFlags,
        prot: MemPerm,
        file: Arc<dyn File>,
        offset: usize,
        len: usize,
    ) -> Self {
<<<<<<< HEAD
        debug_assert!(prot.contains(MemPerm::U));
=======
        debug_assert!(
            (len == end_va.to_usize() - start_va.to_usize())
                || ((len < end_va.to_usize() - start_va.to_usize())
                    && flags.contains(VmaFlags::PRIVATE))
        );
>>>>>>> 1e80851e
        Self {
            start: start_va.round_down(),
            end: end_va.round_up(),
            flags,
            pte_flags: PteFlags::from(prot),
            prot,
            pages: BTreeMap::new(),
            map_type: TypedArea::FileBacked(FileBackedArea::new(file, offset, len)),
            handler: Some(FileBackedArea::fault_handler),
        }
    }

    /// Constructs a user space anonymous area.
    ///
    /// `start_va` and `end_va` must be page-aligned.
    /// 
    /// `prot` should have `U` bit set, because this VMA is supposed to be used in user
    /// space.
    pub fn new_anonymous(
        start_va: VirtAddr,
        end_va: VirtAddr,
        flags: VmaFlags,
        prot: MemPerm,
    ) -> Self {
        Self {
            start: start_va,
            end: end_va,
            flags,
            pte_flags: PteFlags::from(prot),
            prot,
            pages: BTreeMap::new(),
            map_type: TypedArea::Anonymous(AnonymousArea),
            handler: Some(AnonymousArea::fault_handler),
        }
    }

    /// Constructs a user space stack area.
    ///
    /// `start_va` and `end_va` must be page-aligned.
    pub fn new_stack(start_va: VirtAddr, end_va: VirtAddr) -> Self {
        debug_assert!(start_va.to_usize() % PAGE_SIZE == 0);
        debug_assert!(end_va.to_usize() % PAGE_SIZE == 0);
        Self {
            start: start_va,
            end: end_va,
            flags: VmaFlags::PRIVATE,
            pte_flags: PteFlags::V | PteFlags::R | PteFlags::W | PteFlags::U,
            prot: MemPerm::R | MemPerm::W | MemPerm::U,
            pages: BTreeMap::new(),
            map_type: TypedArea::Anonymous(AnonymousArea),
            handler: Some(AnonymousArea::fault_handler),
        }
    }

    /// Constructs a user space heap area.
    ///
    /// `start_va` and `end_va` must be page-aligned.
    pub fn new_heap(start_va: VirtAddr, end_va: VirtAddr) -> Self {
        debug_assert!(start_va.to_usize() % PAGE_SIZE == 0);
        debug_assert!(end_va.to_usize() % PAGE_SIZE == 0);
        Self {
            start: start_va,
            end: end_va,
            flags: VmaFlags::PRIVATE,
            pte_flags: PteFlags::V | PteFlags::R | PteFlags::W | PteFlags::U,
            prot: MemPerm::R | MemPerm::W | MemPerm::U,
            pages: BTreeMap::new(),
            map_type: TypedArea::Heap(AnonymousArea),
            handler: Some(AnonymousArea::fault_handler),
        }
    }

    /// Removes mappings in a given range of virtual addresses from the VMA
    /// in a given [`PageTable`], possibly splitting the VMA and invalidating
    /// page table entries.
    ///
    /// The range is defined by `remove_from` and `remove_to`, which must both be
    /// page-aligned. The range is inclusive of `remove_from` and exclusive of
    /// `remove_to`. `remove_from` and `remove_to` do not need to be contained
    /// in the VMA; only range that overlaps with the VMA is removed. It is allowed
    /// that the range does not overlap with the VMA at all, in which case the VMA is
    /// unchanged.
    ///
    /// `remove_from` must be less than `remove_to`.
    ///
    /// Returns a tuple of two `Option<VmArea>`, which are the new VMAs created
    /// by splitting the original VMA. If one of the new VMAs is `None`, it means
    /// the range covers the starting part or ending part of the original VMA,
    /// so only a single VMA is left. If both are `None`, it means the range covers
    /// the whole VMA, so the original VMA is totally removed.
    pub fn unmap_range(
        mut self,
        page_table: &mut PageTable,
        remove_from: VirtAddr,
        remove_to: VirtAddr,
    ) -> (Option<Self>, Option<Self>) {
        debug_assert!(remove_from < remove_to);
        let remove_from = VirtAddr::max(self.start, remove_from);
        let remove_to = VirtAddr::min(self.end, remove_to);
        if remove_from == self.start && remove_to == self.end {
            // The range to be removed is the whole VMA.
            return (None, None);
        }
        if remove_from >= remove_to {
            // The range to be removed is empty.
            return (Some(self), None);
        }

        // Re-assign `Page`s in the old VMA to the new VMA(s).
        let (pages_low, pages_mid, pages_high) = {
            let mut pages = mem::take(&mut self.pages);
            let mut pages_mid_high = pages.split_off(&remove_from.page_number());
            let pages_high = pages_mid_high.split_off(&remove_to.page_number());
            (pages, pages_mid_high, pages_high)
        };

        // Invalidate the page table entries in the range to be removed.
        for (vpn, _) in pages_mid {
            let pte = page_table.find_entry(vpn).unwrap();
            *pte = PageTableEntry::default();
        }

        let vma_low = if remove_from > self.start {
            let mut vma = self.clone();
            vma.end = remove_from;
            vma.pages = pages_low;
            // Note: we may need to extract the updating logic of fields in specific
            // `TypedArea` structs to a common function, and 
            if let TypedArea::FileBacked(file_backed) = &mut vma.map_type {
                file_backed.len = file_backed
                    .len
                    .min(remove_from.to_usize() - vma.start.to_usize());
            }
            Some(vma)
        } else {
            None
        };
        let vma_high = if remove_to < self.end {
            let mut vma = self.clone();
            vma.start = remove_to;
            vma.pages = pages_high;
            if let TypedArea::FileBacked(file_backed) = &mut vma.map_type {
                file_backed.len = file_backed
                    .len
                    .saturating_sub(remove_to.to_usize() - vma.start.to_usize());
                file_backed.offset += remove_to.to_usize() - vma.start.to_usize();
            }
            Some(vma)
        } else {
            None
        };

        (vma_low, vma_high)
    }

    /// Handles a page fault happened in this VMA.
    ///
    /// # Errors
    /// Returns [`SysError::EFAULT`] if the access permission is not allowed.
    /// Otherwise, returns [`SysError::ENOMEM`] if a new frame cannot be allocated.
    pub fn handle_page_fault(&mut self, mut info: PageFaultInfo) -> SysResult<()> {
        let &mut VmArea {
            pte_flags, prot, ..
        } = self;
        let PageFaultInfo {
            fault_addr,
            ref mut page_table,
            access,
        } = info;

        // Check the protection bits.
        if !prot.contains(access) {
            log::warn!(
                "VmArea::handle_page_fault: access {:?} at {:#x} not allowed, with protection {:?}",
                access,
                fault_addr.to_usize(),
                prot,
            );
            return Err(SysError::EFAULT);
        }

        let pte = {
            let (pte, flush_all) =
                page_table.find_entry_force(fault_addr.page_number(), pte_flags)?;
            if flush_all {
                sfence_vma_all_except_global();
            }
            pte
        };
        if pte.is_valid() {
            if access == MemPerm::W && !pte.flags().contains(PteFlags::W) {
                // Copy-on-write page fault.
                self.handle_cow_fault(fault_addr, pte)?;
            } else {
                // The page is already mapped by another thread, so just flush the TLB.
                sfence_vma_addr(fault_addr.to_usize());
            }
        } else {
            self.handler.unwrap()(self, info)?;
        }

        Ok(())
    }

    /// Handles a copy-on-write page fault.
    ///
    /// This function is called when a page fault occurs due to a write access to a
    /// copy-on-write page. The function allocates a new page and copies the content
    /// from the original page to the new page. The new page is then mapped to the
    /// faulting virtual address.
    fn handle_cow_fault(
        &mut self,
        fault_addr: VirtAddr,
        pte: &mut PageTableEntry,
    ) -> SysResult<()> {
        let fault_vpn = fault_addr.page_number();
        let fault_page = self.pages.get(&fault_vpn).unwrap();
        // Note: The if-else branch does not work as expected because the reference
        // count of a page is not necessarily 1 when the page is not shared. For
        // example, the page may be in the page cache of a file, which increments the
        // reference count of the page. The current implementation is not buggy, but
        // it is not optimal.
        if Arc::strong_count(fault_page) > 1 {
            // Allocate a new page and copy the content if the page is shared.
            let new_page = Page::build()?;
            new_page.copy_from_page(fault_page);
            let mut new_pte = *pte;
            new_pte.set_flags(new_pte.flags() | PteFlags::W);
            new_pte.set_ppn(new_page.ppn());
            *pte = new_pte;
            sfence_vma_addr(fault_addr.to_usize());
            // Here, the `insert` will drop the old `Arc<Page>` tracked by the VMA,
            // which will decrement the reference count of the `Page`.
            self.pages.insert(fault_vpn, Arc::new(new_page));
        } else {
            // If the page is not shared, just set the write bit.
            let mut new_pte = *pte;
            new_pte.set_flags(new_pte.flags() | PteFlags::W);
            *pte = new_pte;
            sfence_vma_addr(fault_addr.to_usize());
        }
        Ok(())
    }

    pub fn contains(&self, va: VirtAddr) -> bool {
        va >= self.start && va < self.end
    }

    /// Returns the starting virtual address of the VMA.
    pub fn start_va(&self) -> VirtAddr {
        self.start
    }

    /// Sets the starting virtual address of the VMA.
    ///
    /// # Safety
    /// The caller must ensure that the new starting virtual address is page-aligned,
    /// and the new range of the VMA does not overlap with other VMAs.
    pub unsafe fn set_start_va(&mut self, start_va: VirtAddr) {
        self.start = start_va;
    }

    /// Returns the ending virtual address of the VMA.
    pub fn end_va(&self) -> VirtAddr {
        self.end
    }

    /// Sets the ending virtual address of the VMA.
    ///
    /// # Safety
    /// The caller must ensure that the new starting virtual address is page-aligned,
    /// and the new range of the VMA does not overlap with other VMAs.
    pub unsafe fn set_end_va(&mut self, end_va: VirtAddr) {
        self.end = end_va;
    }

    /// Returns the PTE flags of the VMA.
    pub fn flags(&self) -> PteFlags {
        self.pte_flags
    }

    /// Returns the mapping from virtual page numbers to `Arc<Page>`s mapped in this VMA.
    pub fn pages(&self) -> &BTreeMap<VirtPageNum, Arc<Page>> {
        &self.pages
    }

    /// Returns whether this VMA is a heap.
    pub fn is_heap(&self) -> bool {
        matches!(self.map_type, TypedArea::Heap(_))
    }
}

impl Debug for VmArea {
    fn fmt(&self, f: &mut core::fmt::Formatter<'_>) -> core::fmt::Result {
        f.debug_struct("VmArea")
            .field("start_va", &self.start)
            .field("end_va", &self.end)
            .field("flags", &self.flags)
            .field("pte_flags", &self.pte_flags)
            .field("prot", &self.prot)
            .field("num of pages", &self.pages.len())
            .field("map_type", &self.map_type)
            .finish()
    }
}

/// A fixed-offset VMA.
///
/// This struct is used to map an area in the kernel space to the kernel page table.
/// It is of no use after the kernel page table is set up.
///
/// An `OffsetArea` must be aligned to the size of a page.
#[derive(Debug, Clone)]
pub struct OffsetArea {
    /// The offset between the physical address and the virtual address of the area.
    /// That is, PA + `offset` = VA.
    offset: usize,
}

impl OffsetArea {
    /// Maps the area to the page table.
    pub fn map(area: &VmArea, page_table: &mut PageTable) {
        let offset = match area.map_type {
            TypedArea::Offset(OffsetArea { offset }) => offset,
            _ => panic!("OffsetArea::map: not a fixed-offset area"),
        };

        let &VmArea {
            start: start_va,
            end: end_va,
            pte_flags,
            ..
        } = area;

        let start_vpn = start_va.page_number();
        let start_ppn = PhysAddr::new(start_va.to_usize() - offset)
            .page_number()
            .to_usize();
        let end_ppn = PhysAddr::new(end_va.to_usize() - offset)
            .page_number()
            .to_usize();
        let ppns = (start_ppn..end_ppn)
            .map(PhysPageNum::new)
            .collect::<Vec<_>>();

        page_table
            .map_range_to(start_vpn, &ppns, pte_flags)
            .unwrap();
    }
}

/// A memory-backed VMA.
///
/// This is a temporary VMA used as an analogy to a file-backed VMA.
///
/// `memroy` is mapped from `start_va` to `start_va + memory.len()`. The region before
/// `start_va` and after `VmArea::start` is not mapped. The region after
/// `start_va + memory.len()` and before `VmArea::end` is filled with zeros, which is
/// like the `.bss` section in an executable file.
#[deprecated]
#[derive(Clone)]
pub struct MemoryBackedArea {
    /// The memory backing store.
    memory: &'static [u8],
    /// The virtual address from which `memory` is mapped.
    start_va: VirtAddr,
}

impl MemoryBackedArea {
    /// Creates a new memory-backed VMA.
    fn new(memory: &'static [u8], start_va: VirtAddr) -> Self {
        Self { memory, start_va }
    }

    /// Handles a page fault.
    fn fault_handler(area: &mut VmArea, info: PageFaultInfo) -> SysResult<()> {
        let &mut Self { memory, start_va } = match &mut area.map_type {
            TypedArea::MemoryBacked(memory_backed) => memory_backed,
            _ => panic!("fault_handler: not a memory-backed area"),
        };
        let &mut VmArea {
            end: end_va,
            ref mut pages,
            ..
        } = area;
        let PageFaultInfo {
            fault_addr,
            page_table,
            ..
        } = info;

        let page = Page::build()?;

        // Fill the page with appropriate data.
        // There are 3 types of regions in the page:
        // 1. Region to fill with data from the memory backing store.
        // 2. Region to fill with zeros. (addr >= start_va + memory.len() && addr < end_va)
        // 3. Region that is not in the VMA thus not filled. (addr < start_va || addr >= end_va)
        let page_start = fault_addr.round_down();
        let page_end = VirtAddr::new(fault_addr.to_usize() + 1).round_up();
        let fill_start = VirtAddr::max(start_va, page_start);
        let fill_end = VirtAddr::min(end_va, page_end);
        let fill_len = fill_end.to_usize() - fill_start.to_usize();
        let page_offset = fill_start.page_offset();
        let area_offset = fill_start.to_usize() - start_va.to_usize();
        let back_store_len = memory.len();
        if area_offset < back_store_len {
            // If there is a type 1 region in the page:
            let copy_len = usize::min(back_store_len - area_offset, fill_len);
            let memory_copy_from = &memory[area_offset..area_offset + copy_len];
            let (memory_copy_to, memory_fill_zero) =
                page.as_mut_slice()[page_offset..page_offset + fill_len].split_at_mut(copy_len);
            memory_copy_to.copy_from_slice(memory_copy_from);
            memory_fill_zero.fill(0);
            page.as_mut_slice()[0..page_offset].fill(0);
        } else {
            // If there is no type 1 region in the frame:
            page.as_mut_slice()[page_offset..page_offset + fill_len].fill(0);
        }

        page_table.map_page_to(fault_addr.page_number(), page.ppn(), area.pte_flags)?;
        pages.insert(fault_addr.page_number(), Arc::new(page));

        Ok(())
    }
}

impl Debug for MemoryBackedArea {
    fn fmt(&self, f: &mut core::fmt::Formatter<'_>) -> core::fmt::Result {
        f.debug_struct("MemoryBackedArea")
            .field(
                "memory back store addr",
                &format_args!("{:p}", self.memory.as_ptr()),
            )
            .field(
                "memory back store len",
                &format_args!("{:#x}", self.memory.len()),
            )
            .finish()
    }
}

/// A file-backed VMA.
///
/// This struct is both used to `mmap` a file-backed area to a user process, and to
/// load a loadable segment from an executable file.
///
/// A VMA of this kind is backed by a file. It maps a region in a file, or a file region,
/// to an area in the virtual address space of a process. A file region is defined as a
/// contiguous region of a file, which is not necessarily page-aligned, and specially,
/// a file region may span beyond the end of the file, at most to the end of the last
/// page of the file. (Note that the last page of a file may or may not be a page full of
/// file data, because the file size is not necessarily a multiple of page size.) The
/// tailing part of the page is filled with zeros.
///
/// This struct defines the range of a file region to a VMA by its `offset` and `len`
/// fields. The `offset` field is a page-aligned offset in the file, pointing to the
/// start of the file region. The `len` field is the length of the file region, which is
/// not necessarily page-aligned, and can span at most to the end of the last page of the
/// file. The VMA itself is page-aligned, and can be larger than the file region at its
/// end. The region from the end of the file region to the end of the VMA is filled with
/// zeros.
///
/// There is a special case of a file region: 0-length file region. A VMA that has a
/// 0-length file region is completely filled with zeros. Specially, a such VMA allows an
/// `offset` that is beyond the last page of the file, which would violates the
/// definition of a file region if its length was not 0.
///
/// ## Unification of `mmap`ing and loading an executable file segment
///
/// There are two origins of file-backed VMAs: `mmap/munmap` and loading an executable
/// file segment.
///
/// `mmap` always maps a file by pages. That is, it always tries to map a file region
/// whose starting offset and ending offset is page-aligned. If there is a partial page
/// at the end of the file, the tailing part is filled with zeros. In addition, the
/// length of the VMA is the same as the length of the file region (`len`). This is
/// perfectly corresponds to the design of page cache, which caches a file by pages
/// as well. Only a point here: to satisfy the zero-filling requirement, the page cache
/// is required to fill the tailing part of the last partial page with zeros, which is
/// resonable.
///
/// `munmap` may split a VMA or change the size of a VMA, so new VMA structs are created.
/// However, because `munmap` also unmaps by pages, the unmapping is very simple to
/// implement, so we do not write more about it here.
///
/// Loading an executable file is largely different from `mmap/munmap`. The VMA itself
/// must still be page-aligned, but the file region is not necessarily so. For example,
/// a file region starts from 0x1789 and ends at 0x3456, and the `len` field is 0x4100.
/// The VMA will start from CONST + 0x1000 (rounded down from 0x1789) and end at
/// CONST + 0x6000 (rounded up from 0x1789 + 0x4100). The region from 0x1000 to 0x1789
/// is filled with whatever data from file offset 0x1000 to 0x1789. The region from
/// 0x1789 to 0x3456 is the data we really want (e.g., a .data segment). The region from
/// 0x3456 to 0x5889 (0x1789 + 0x4100) is filled with zeros as a .bss segment. The region
/// from 0x5789 to 0x6000 is filled zeros as well, but they are not part of the .bss
/// segment.
///
/// Note that data from offset 0x1000 to 0x1789 will not cause problems if the ELF file
/// is well-formed. For example, an executable segment may never share a page with a
/// writable segment, so the data in the writable segment will not be executed by mistake.
/// On the other hand, a read-only segment may share a page with a read/write segment,
/// because 1) read data from the read/write segment as if it is a read-only segment does
/// not cause problems, and 2) when the read/write segment is written to, a copy-on-write
/// page fault occurs, so the write will not corrupt the read-only segment.
///
/// Therefore, we can just re-define a file region: it starts from a page-aligned offset,
/// and may or may not end at a page-aligned offset. Formerly mentioned starting offset
/// 0x1789 can be simply transformed to 0x1000. However, to simplify the use of this
/// struct, we will do the transformation in the constructor of this struct, so that the
/// caller need not worry about the details.
///
/// The definition of a file region brings a great convenience to unifying `mmap`ing and
/// loading an executable file segment as one VMA struct—the former is a special case of
/// the latter, requiring the end of a file region to be page-aligned, and that the
/// length of the VMA is the same as the length of the file region. Therefore, we can
/// just use a single algorithm to handle mapping, unmapping, and page fault handling.
///
/// ## Protection, sharing, and page cache
///
/// There are some different types of file-backed VMAs based on `prot` and `flags`
/// fields, and the differences in their implementations are noted below.
/// - Private, read-only: A page in this kind of VMA is mapped to a page in the page
///   cache of the file. Any write to the same page in the file in another private,
///   writable VMA does not affect the data on this page.
/// - Private, writable: A page in this kind of VMA may or may not be mapped to a page
///   in the page cache of the file, depending on whether the page is written to for
///   the first time. Assuming the page is first read from and then written to, the
///   behavior is as follows:
///   - When the page is first read from, it is mapped to a page in the page cache of
///     the file, and is marked as copy-on-write.
///   - When the page is first written to, a copy-on-write page fault occurs, and a new
///     page is allocated exclusively for this VMA. The data in the original page is
///     copied to the new page.
/// - Shared, read-only or writable: A page in this kind of VMA is mapped to a page in
///   the page cache of the file, as if it is a private, read-only VMA. This violates
///   the semantics of private, read-only VMAs, but it is OK; see the documentation of
///   `MAP_PRIVATE` flag in `mmap(2)`:
///   > It is unspecified whether changes made to the file after the mmap() call are
///   > visible in the mapped region.
///
/// The area from the end of the file region to the end of the VMA has no corresponding
/// file region, so a VMA that has such a region must be private.
#[derive(Clone)]
pub struct FileBackedArea {
    /// The file backing store.
    file: Arc<dyn File>,
    /// The page-aligned offset of the mapped region in the file.
    offset: usize,
    /// The length of the mapped region in the file.
    len: usize,
}

impl FileBackedArea {
    /// Creates a new file-backed VMA.
    ///
    /// `file` is the file backing store.
    /// `offset` is the starting offset in the file.
    /// `len` is the length of the mapped region in the file.
<<<<<<< HEAD
    fn new(file: Arc<dyn File>, offset: usize, len: usize) -> Self {
        Self { file, offset, len }
=======
    ///
    /// If the user wants to `mmap` a file region, `offset` and `len` must be
    /// page-aligned. If the file region spans to the end of the file, `len` must be
    /// rounded up to the size of a page.
    ///
    /// If the user wants to load a segment from an executable file, `offset` and
    /// `len` should just be the starting offset and length of the segment; the
    /// user need not worry about alignment.
    pub fn new(file: Arc<dyn File>, offset: usize, len: usize) -> Self {
        let offset_aligned = offset / PAGE_SIZE * PAGE_SIZE;
        let len_aligned = len + offset % PAGE_SIZE;
        Self {
            file,
            offset: offset_aligned,
            len: len_aligned,
        }
>>>>>>> 1e80851e
    }

    /// Handles a page fault.
    fn fault_handler(area: &mut VmArea, info: PageFaultInfo) -> SysResult<()> {
        let &FileBackedArea {
            ref file,
            offset,
            len: region_len,
        } = match &area.map_type {
            TypedArea::FileBacked(file_backed) => file_backed,
            _ => panic!("FileBackedArea::fault_handler: not a file-backed area"),
        };
        let &mut VmArea {
            start: start_va,
            flags,
            mut pte_flags,
            ..
        } = area;
        let PageFaultInfo {
            fault_addr,
            page_table,
            access,
        } = info;

        // Offset from the start of the VMA to the faulting page.
        let area_offset = fault_addr.round_down().to_usize() - start_va.to_usize();
        if area_offset >= region_len {
            // The whole page is after the file region, so allocate a zeroed page for it.
            let page = Page::build()?;
            page.as_mut_slice().fill(0);
            page_table.map_page_to(fault_addr.page_number(), page.ppn(), pte_flags)?;
            area.pages.insert(fault_addr.page_number(), Arc::new(page));
            return Ok(());
        }

        // Offset from the start of the file to the start of the page to be mapped.
        let file_offset = offset + area_offset;
        let cached_page = match file.inode().page_cache().get_page(file_offset) {
            Some(page) => page,
            None => {
                // The page is not in the page cache, so we need to read it from the file
                // and insert it into the page cache.
                // Note: Consider extracting this to a function of `PageCache` or `Inode`.
                let page = Arc::new(Page::build()?);
                file.base_read(page.as_mut_slice(), file_offset)?;
                file.inode()
                    .page_cache()
                    .insert_page(file_offset, Arc::clone(&page));
                page
            }
        };

        if area_offset + PAGE_SIZE > region_len {
            // Part of the page is in the file region, and part of the page is not.
            // Similar to the case where the whole page is not in the file region,
            // we allocate a new page and copy the first part of the page from the
            // file region, and fill the rest with zeros.
            let page = Page::build()?;
            let copy_len = region_len - area_offset;
            let page_copy_from = &cached_page.as_slice()[..copy_len];
            let (page_copy_to, page_fill_zero) = page.as_mut_slice().split_at_mut(copy_len);
            page_copy_to.copy_from_slice(page_copy_from);
            page_fill_zero.fill(0);
            page_table.map_page_to(fault_addr.page_number(), page.ppn(), pte_flags)?;
            area.pages.insert(fault_addr.page_number(), Arc::new(page));
            return Ok(());
        }

        // The page to be mapped to the faulting address.
        let page = if flags.contains(VmaFlags::PRIVATE) && access == MemPerm::W {
            // Write to a private VMA: Do copy-on-write beforehand.
            let page = Page::build()?;
            page.copy_from_page(&cached_page);
            Arc::new(page)
        } else {
            // Other conditions: Just use the cached page.
            if flags.contains(VmaFlags::PRIVATE) {
                // Read from or execute a private VMA: Mark the page as read-only, which
                // posiibly means copy-on-write.
                pte_flags = pte_flags.difference(PteFlags::W);
            }
            cached_page
        };
        page_table.map_page_to(fault_addr.page_number(), page.ppn(), pte_flags)?;
        area.pages.insert(fault_addr.page_number(), page);
        Ok(())
    }
}

impl Debug for FileBackedArea {
    fn fmt(&self, f: &mut core::fmt::Formatter<'_>) -> core::fmt::Result {
        f.debug_struct("FileBackedArea")
            .field("file", &self.file.dentry().name())
            .field("offset", &self.offset)
            .finish()
    }
}

/// An anonymous VMA which is not backed by a file or device, such as a user heap or stack.
///
/// Each anonymous VMA is filled with zeros when a process first accesses it, in order to
/// avoid leaking data from other processes or the kernel. This is similar to the
/// `.bss` section in an executable file.
#[derive(Debug, Clone)]
pub struct AnonymousArea;

impl AnonymousArea {
    /// Handles a page fault.
    fn fault_handler(area: &mut VmArea, info: PageFaultInfo) -> SysResult<()> {
        let &mut VmArea {
            ref mut pages,
            flags,
            pte_flags,
            ..
        } = area;
        let PageFaultInfo {
            fault_addr,
            page_table,
            ..
        } = info;

        if flags.contains(VmaFlags::SHARED) {
            unimplemented!("Handling a page fault in a shared anonymous VMA");
        }

        let page = Page::build()?;
        page_table.map_page_to(fault_addr.page_number(), page.ppn(), pte_flags)?;
        page.as_mut_slice().fill(0);
        pages.insert(fault_addr.page_number(), Arc::new(page));

        Ok(())
    }
}

pub fn test_unmap_range() {
    {
        let mut vma = VmArea::new_kernel(VirtAddr::new(0x1000), VirtAddr::new(0x8000), MemPerm::empty());
        let mut page_table = PageTable::build().unwrap();

        for vpn in vma.start_va().page_number().to_usize()..vma.end_va().page_number().to_usize() {
            let vpn = VirtPageNum::new(vpn);
            let page = page_table.map_page(vpn, PteFlags::V).unwrap().unwrap();
            vma.pages.insert(vpn, Arc::new(page));
        }

        let (vma_low, vma_high) = vma.unmap_range(
            &mut page_table,
            VirtAddr::new(0x1000),
            VirtAddr::new(0x5000),
        );

        assert!(vma_low.is_none());
        assert!(vma_high.is_some());
        let vma_high = vma_high.unwrap();
        assert!(vma_high.start_va() == VirtAddr::new(0x5000));
        assert!(vma_high.end_va() == VirtAddr::new(0x8000));
        assert!(vma_high.contains(VirtAddr::new(0x7000)));
        assert!(vma_high.contains(VirtAddr::new(0x5000)));
        assert!(!vma_high.contains(VirtAddr::new(0x4000)));
        assert!(!vma_high.contains(VirtAddr::new(0x1000)));
    }
    {
        let mut vma = VmArea::new_kernel(VirtAddr::new(0x1000), VirtAddr::new(0x8000), MemPerm::empty());
        let mut page_table = PageTable::build().unwrap();

        for vpn in vma.start_va().page_number().to_usize()..vma.end_va().page_number().to_usize() {
            let vpn = VirtPageNum::new(vpn);
            let page = page_table.map_page(vpn, PteFlags::V).unwrap().unwrap();
            vma.pages.insert(vpn, Arc::new(page));
        }

        let (vma_low, vma_high) = vma.unmap_range(
            &mut page_table,
            VirtAddr::new(0x3000),
            VirtAddr::new(0x6000),
        );

        assert!(vma_low.is_some());
        let vma_low = vma_low.unwrap();
        assert!(vma_low.start_va() == VirtAddr::new(0x1000));
        assert!(vma_low.end_va() == VirtAddr::new(0x3000));
        assert!(vma_low.contains(VirtAddr::new(0x1000)));
        assert!(vma_low.contains(VirtAddr::new(0x2000)));
        assert!(!vma_low.contains(VirtAddr::new(0x3000)));
        assert!(!vma_low.contains(VirtAddr::new(0x6000)));
        assert!(!vma_low.contains(VirtAddr::new(0x7000)));
        assert!(vma_high.is_some());
        let vma_high = vma_high.unwrap();
        assert!(vma_high.start_va() == VirtAddr::new(0x6000));
        assert!(vma_high.end_va() == VirtAddr::new(0x8000));
        assert!(vma_high.contains(VirtAddr::new(0x7000)));
        assert!(vma_high.contains(VirtAddr::new(0x6000)));
        assert!(!vma_high.contains(VirtAddr::new(0x5000)));
        assert!(!vma_high.contains(VirtAddr::new(0x1000)));
    }
    {
        let mut vma = VmArea::new_kernel(VirtAddr::new(0x1000), VirtAddr::new(0x8000), MemPerm::empty());
        let mut page_table = PageTable::build().unwrap();

        for vpn in vma.start_va().page_number().to_usize()..vma.end_va().page_number().to_usize() {
            let vpn = VirtPageNum::new(vpn);
            let page = page_table.map_page(vpn, PteFlags::V).unwrap().unwrap();
            vma.pages.insert(vpn, Arc::new(page));
        }

        let (vma_low, vma_high) = vma.unmap_range(
            &mut page_table,
            VirtAddr::new(0x0000),
            VirtAddr::new(0x9000),
        );

        assert!(vma_low.is_none());
        assert!(vma_high.is_none());
    }
    {
        let mut vma = VmArea::new_kernel(VirtAddr::new(0x5000), VirtAddr::new(0x8000), MemPerm::empty());
        let mut page_table = PageTable::build().unwrap();

        for vpn in vma.start_va().page_number().to_usize()..vma.end_va().page_number().to_usize() {
            let vpn = VirtPageNum::new(vpn);
            let page = page_table.map_page(vpn, PteFlags::V).unwrap().unwrap();
            vma.pages.insert(vpn, Arc::new(page));
        }

        let (vma_low, vma_high) = vma.unmap_range(
            &mut page_table,
            VirtAddr::new(0x1000),
            VirtAddr::new(0x4000),
        );

        assert!(vma_low.is_some());
        let vma_low = vma_low.unwrap();
        assert!(vma_low.start_va() == VirtAddr::new(0x5000));
        assert!(vma_low.end_va() == VirtAddr::new(0x8000));
        assert!(vma_low.contains(VirtAddr::new(0x5000)));
        assert!(vma_low.contains(VirtAddr::new(0x7000)));
        assert!(vma_high.is_none());
    }
}<|MERGE_RESOLUTION|>--- conflicted
+++ resolved
@@ -137,12 +137,8 @@
     /// `start_va` must be page-aligned.
     ///
     /// `pte_flags` needs to have `RWX` bits set properly; other bits must be zero.
-<<<<<<< HEAD
     pub fn new_kernel(start_va: VirtAddr, end_va: VirtAddr, prot: MemPerm) -> Self {
-=======
-    pub fn new_kernel(start_va: VirtAddr, end_va: VirtAddr, pte_flags: PteFlags) -> Self {
         debug_assert!(start_va.to_usize() % PAGE_SIZE == 0);
->>>>>>> 1e80851e
         Self::new_fixed_offset(
             start_va,
             end_va,
@@ -158,12 +154,8 @@
     ///
     /// `start_va` must be page-aligned.
     ///
-<<<<<<< HEAD
     /// `prot` should have `U` bit cleared, because fixed-offset VMAs are supposed to be
     /// used in kernel space.
-=======
-    /// `pte_flags` needs to have `RWXAD` bits set properly; other bits must be zero.
->>>>>>> 1e80851e
     pub fn new_fixed_offset(
         start_va: VirtAddr,
         end_va: VirtAddr,
@@ -171,11 +163,8 @@
         prot: MemPerm,
         offset: usize,
     ) -> Self {
-<<<<<<< HEAD
+        debug_assert!(start_va.to_usize() % PAGE_SIZE == 0);
         debug_assert!(!prot.contains(MemPerm::U));
-=======
-        debug_assert!(start_va.to_usize() % PAGE_SIZE == 0);
->>>>>>> 1e80851e
         Self {
             start: start_va,
             end: end_va.round_up(),
@@ -194,13 +183,9 @@
     /// `start_va` is the virtual address from which data in `memory` is mapped, not the
     /// starting virtual address of the VMA.
     ///
-<<<<<<< HEAD
     /// `prot` should have `U` bit set, because this VMA is supposed to be used in user
     /// space.
-=======
-    /// `pte_flags` needs to have `RWX` bits set properly; other bits must be zero.
     #[deprecated]
->>>>>>> 1e80851e
     pub fn new_memory_backed(
         start_va: VirtAddr,
         end_va: VirtAddr,
@@ -228,13 +213,9 @@
     /// a zero-filling region at the end). If `end_va - start_va` is larger than `len`,
     /// the tailing part of the VMA is filled with zeros.
     ///
-<<<<<<< HEAD
-    /// `prot` should have `U` bit set, because this VMA is supposed to be used in user
-    /// space.
-=======
     /// To `mmap` a file region, `offset` and `len` must be page-aligned, and `len` must
-    /// equal to `end_va - start_va`. If the file region spans to the end of the file,
-    /// `len` must be rounded up to the size of a page.
+    /// be equal to `end_va - start_va`. If the file region spans to the end of the file,
+    /// `len` must be rounded up to page size.
     ///
     /// To load a segment from an executable file, `offset` and `len` do not need to be
     /// page-aligned, and `len` can be smaller than `end_va - start_va`. If `len` is
@@ -242,8 +223,8 @@
     /// filled with zeros. Make sure that the file region defined by `offset` and `len`
     /// is within the file.
     ///
-    /// `pte_flags` needs to have `RWX` bits set properly; other bits must be zero.
->>>>>>> 1e80851e
+    /// `prot` should have `U` bit set, because this VMA is supposed to be used in user
+    /// space.
     pub fn new_file_backed(
         start_va: VirtAddr,
         end_va: VirtAddr,
@@ -253,15 +234,12 @@
         offset: usize,
         len: usize,
     ) -> Self {
-<<<<<<< HEAD
-        debug_assert!(prot.contains(MemPerm::U));
-=======
         debug_assert!(
             (len == end_va.to_usize() - start_va.to_usize())
                 || ((len < end_va.to_usize() - start_va.to_usize())
                     && flags.contains(VmaFlags::PRIVATE))
         );
->>>>>>> 1e80851e
+        debug_assert!(prot.contains(MemPerm::U));
         Self {
             start: start_va.round_down(),
             end: end_va.round_up(),
@@ -820,10 +798,6 @@
     /// `file` is the file backing store.
     /// `offset` is the starting offset in the file.
     /// `len` is the length of the mapped region in the file.
-<<<<<<< HEAD
-    fn new(file: Arc<dyn File>, offset: usize, len: usize) -> Self {
-        Self { file, offset, len }
-=======
     ///
     /// If the user wants to `mmap` a file region, `offset` and `len` must be
     /// page-aligned. If the file region spans to the end of the file, `len` must be
@@ -840,7 +814,6 @@
             offset: offset_aligned,
             len: len_aligned,
         }
->>>>>>> 1e80851e
     }
 
     /// Handles a page fault.
