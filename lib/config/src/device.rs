--- conflicted
+++ resolved
@@ -7,18 +7,13 @@
 pub const PCI_SERIAL_PORT_ADDR: usize = 0x1fe001e0 + KERNEL_MAP_OFFSET;
 
 // on board
-<<<<<<< HEAD
 #[cfg(feature = "board")]
 pub const UART_ADDR_LA_BOARD: usize = 0x8000_0000_1fe2_0000;
 
-// on qemu
-#[cfg(feature = "qemu")]
-=======
-// pub const UART_ADDR_LA_BOARD: usize = 0x8000_0000_1fe2_0000;
 pub const DEVICE_MAP_LA: usize = 0x8000_0000_0000_0000;
 
 // on qemu
->>>>>>> 6b22677c
+#[cfg(feature = "qemu")]
 pub const UART_ADDR_LA_BOARD: usize = PCI_SERIAL_PORT_ADDR;
 
 pub const VIRTIO0: usize = 0x10001000 + KERNEL_MAP_OFFSET;
