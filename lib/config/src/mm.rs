--- conflicted
+++ resolved
@@ -95,13 +95,10 @@
 pub const APP_BASE_ADDRESS: usize = 0x1000_0000;
 pub const APP_SIZE_LIMIT: usize = 1024 * 1024 * 1024;
 
-<<<<<<< HEAD
-/* Symbols defined in the linker script */
-=======
 /// boot hart start address
 pub const HART_START_ADDR: usize = 0x80200000;
 
->>>>>>> b16c2850
+/* Symbols defined in the linker script */
 unsafe extern "C" {
     fn _skernel();
     fn _ekernel();
