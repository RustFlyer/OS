--- conflicted
+++ resolved
@@ -1,15 +1,9 @@
-<<<<<<< HEAD
 use alloc::{
     ffi::CString,
     sync::{Arc, Weak},
     vec,
 };
 
-=======
-use alloc::{ffi::CString, sync::Arc, vec};
-use config::{inode::InodeType, vfs::OpenFlags};
-use log::{debug, warn};
->>>>>>> 68610e23
 use lwext4_rust::{
     InodeTypes,
     bindings::{ext4_dir_rm, ext4_flink, ext4_fremove, ext4_inode_exist, ext4_readlink},
@@ -57,26 +51,11 @@
         let path = dentry.path();
         let superblock = self.superblock().unwrap();
         let new_inode: Arc<dyn Inode> = match mode.to_type() {
-<<<<<<< HEAD
             InodeType::Dir => {
                 let new_dir = ExtDir::create(&path).map_err(SysError::from_i32)?;
-                ExtDirInode::new(superblock, new_dir)
-=======
-            InodeType::File => {
-                let flags = (OpenFlags::O_RDWR | OpenFlags::O_CREAT | OpenFlags::O_TRUNC).bits();
-                let file = ExtFile::open(&path, flags).map_err(SysError::from_i32)?;
-                warn!("create a new file inode");
-                let inode = ExtFileInode::new(superblock, file);
-                inode.set_inotype(InodeType::File);
-                inode
-            }
-            InodeType::Dir => {
-                let dir = ExtDir::create(&path).map_err(SysError::from_i32)?;
-                warn!("create a new dir inode");
-                let inode = ExtDirInode::new(superblock, dir);
+                let inode = ExtDirInode::new(superblock, new_dir);
                 inode.set_inotype(InodeType::Dir);
                 inode
->>>>>>> 68610e23
             }
             InodeType::File => {
                 let new_file = ExtFile::open(
@@ -84,7 +63,9 @@
                     (OpenFlags::O_RDWR | OpenFlags::O_CREAT | OpenFlags::O_TRUNC).bits(),
                 )
                 .map_err(SysError::from_i32)?;
-                ExtFileInode::new(superblock, new_file)
+                let inode = ExtFileInode::new(superblock, new_file);
+                inode.set_inotype(InodeType::File);
+                inode
             }
             _ => unimplemented!("Unsupported file type"),
         };
@@ -92,7 +73,6 @@
         Ok(())
     }
 
-<<<<<<< HEAD
     fn base_lookup(&self, dentry: &dyn Dentry) -> SysResult<()> {
         let superblock = self.superblock().unwrap();
         let path = dentry.path();
@@ -115,40 +95,6 @@
             let mut bytes_read = 0;
             unsafe {
                 let err = ext4_readlink(
-=======
-    fn base_lookup(self: Arc<Self>, name: &str) -> SysResult<Arc<dyn Dentry>> {
-        log::debug!("[Ext4Dentry::base_lookup] name: {name}");
-        let superblock = self.super_block();
-        let sub_dentry = self.into_dyn().get_child(name).unwrap();
-        let path = sub_dentry.path();
-        log::debug!("path = [{}]", path);
-        let c_path = CString::new(path.clone()).expect("CString::new failed");
-        if unsafe { ext4_inode_exist(c_path.as_ptr(), InodeTypes::EXT4_DE_DIR as i32) }
-            == EOK as i32
-        {
-            log::debug!("try to create a new dir");
-            let new_file = ExtDir::open(&path).map_err(SysError::from_i32)?;
-            sub_dentry.set_inode(ExtDirInode::new(superblock, new_file))
-        } else if unsafe { ext4_inode_exist(c_path.as_ptr(), InodeTypes::EXT4_DE_REG_FILE as i32) }
-            == EOK as i32
-        {
-            log::debug!("try to create a new file");
-            let new_file =
-                ExtFile::open(&path, OpenFlags::empty().bits()).map_err(SysError::from_i32)?;
-            let inode = ExtFileInode::new(superblock, new_file);
-            inode.set_inotype(InodeType::File);
-            sub_dentry.set_inode(inode)
-        } else if unsafe { ext4_inode_exist(c_path.as_ptr(), InodeTypes::EXT4_DE_SYMLINK as i32) }
-            == EOK as i32
-        {
-            log::debug!("try to create a new link file");
-            let path = sub_dentry.path();
-            let mut path_buf = vec![0; 512];
-            let c_path = CString::new(path).expect("CString::new failed");
-            let mut r_cnt = 0;
-            let len = unsafe {
-                ext4_readlink(
->>>>>>> 68610e23
                     c_path.as_ptr(),
                     target.as_mut_ptr(),
                     target.len() - 1,
@@ -161,16 +107,10 @@
             target.truncate(bytes_read + 1);
             let target = unsafe { CString::from_vec_with_nul_unchecked(target) };
             let sub_inode = ExtLinkInode::new(target.to_str().unwrap(), superblock);
-<<<<<<< HEAD
             dentry.set_inode(sub_inode);
             Ok(())
         } else {
             Err(SysError::ENOENT)
-=======
-            sub_dentry.set_inode(sub_inode)
-        } else {
-            log::error!("no one match!");
->>>>>>> 68610e23
         }
     }
 
