<<<<<<< HEAD
extern crate alloc;
use alloc::string::String;
=======
>>>>>>> f27a148a
use alloc::sync::Arc;
use mutex::ShareMutex;
use vfs::file::{File, FileMeta};

use crate::{dentry::ExtDentry, ext::dir::ExtDir, inode::dir::ExtDirInode};

pub struct ExtDirFile {
    meta: FileMeta,
    dir: ShareMutex<ExtDir>,
}

unsafe impl Send for ExtDirFile {}
unsafe impl Sync for ExtDirFile {}

impl ExtDirFile {
    pub fn new(dentry: Arc<ExtDentry>, inode: Arc<ExtDirInode>) -> Arc<Self> {
        Arc::new(Self {
            meta: FileMeta::new(dentry.clone(), inode.clone()),
            dir: inode.dir.clone(),
        })
    }
}

impl File for ExtDirFile {
    fn get_meta(&self) -> &FileMeta {
        &self.meta
    }

    /// # Here We should implement a function to load all dentry and inodes in a directory.
    fn base_load_dir(&self) -> systype::SysResult<()> {
        let mut dir = self.dir.lock();

        dir.next();
        dir.next();

        while let Some(dentry) = dir.next() {
            let _ = self.dentry().lookup(dentry.name);
        }

        Ok(())
    }

    fn base_ls(&self, path: String) {
        self.dir.lock().lwext4_dir_entries(&path);
    }
}<|MERGE_RESOLUTION|>--- conflicted
+++ resolved
@@ -1,9 +1,4 @@
-<<<<<<< HEAD
-extern crate alloc;
-use alloc::string::String;
-=======
->>>>>>> f27a148a
-use alloc::sync::Arc;
+use alloc::{string::String, sync::Arc};
 use mutex::ShareMutex;
 use vfs::file::{File, FileMeta};
 
@@ -46,6 +41,6 @@
     }
 
     fn base_ls(&self, path: String) {
-        self.dir.lock().lwext4_dir_entries(&path);
+        let _ = self.dir.lock().lwext4_dir_entries(&path);
     }
 }