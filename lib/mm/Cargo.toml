[package]
name = "mm"
version = "0.1.0"
edition = "2024"

[dependencies]
<<<<<<< HEAD
buddy_system_allocator = "0.6"
log = "0.4"
config = { path = "../config/" }

[build-dependencies]
=======
buddy_system_allocator = "0.11"
log = "0.4"
>>>>>>> a90a41ad
config = { path = "../config/" }<|MERGE_RESOLUTION|>--- conflicted
+++ resolved
@@ -4,14 +4,9 @@
 edition = "2024"
 
 [dependencies]
-<<<<<<< HEAD
-buddy_system_allocator = "0.6"
+buddy_system_allocator = "0.11"
 log = "0.4"
 config = { path = "../config/" }
 
 [build-dependencies]
-=======
-buddy_system_allocator = "0.11"
-log = "0.4"
->>>>>>> a90a41ad
 config = { path = "../config/" }