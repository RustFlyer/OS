[package]
name = "mm"
version = "0.1.0"
edition = "2024"

[dependencies]
buddy_system_allocator = "0.11"
log = "0.4"
bitflags = "2.9"
lazy_static = { version = "1.4", features = ["spin_no_std"] }
config = { path = "../config" }
id_allocator = { path = "../id_allocator" }
mutex = { path = "../mutex" }
<<<<<<< HEAD
=======
systype = { path = "../systype" }
>>>>>>> 400a9fba

[build-dependencies]
config = { path = "../config" }<|MERGE_RESOLUTION|>--- conflicted
+++ resolved
@@ -11,10 +11,7 @@
 config = { path = "../config" }
 id_allocator = { path = "../id_allocator" }
 mutex = { path = "../mutex" }
-<<<<<<< HEAD
-=======
 systype = { path = "../systype" }
->>>>>>> 400a9fba
 
 [build-dependencies]
 config = { path = "../config" }