--- conflicted
+++ resolved
@@ -6,11 +6,8 @@
 [dependencies]
 buddy_system_allocator = "0.11"
 log = "0.4"
-<<<<<<< HEAD
 bitflags = "2.9"
-=======
 config = { path = "../config/" }
 
 [build-dependencies]
->>>>>>> 1c4c44bf
 config = { path = "../config/" }