--- conflicted
+++ resolved
@@ -11,16 +11,11 @@
     VA_WIDTH_SV39, VPN_WIDTH,
 };
 
-<<<<<<< HEAD
 /// An address in physical memory defined in Sv39.
 ///
 /// A physical address is a 56-bit integer representing a location in physical
 /// memory. The upper 8 bits of the address must be the same as bit 55.
 #[derive(Clone, Copy, PartialEq, Eq, PartialOrd, Ord, Hash)]
-=======
-/// Physical address.
-#[derive(Clone, Copy, PartialEq, Eq, PartialOrd, Ord)]
->>>>>>> 0623dae5
 pub struct PhysAddr {
     addr: usize,
 }
@@ -86,16 +81,11 @@
     }
 }
 
-<<<<<<< HEAD
 /// An address in virtual memory defined in Sv39.
 ///
 /// A virtual address is a 39-bit integer representing a location in virtual
 /// memory. The upper 25 bits of the address must be the same as bit 38.
 #[derive(Clone, Copy, PartialEq, Eq, PartialOrd, Ord, Hash)]
-=======
-/// Virtual address.
-#[derive(Clone, Copy, PartialEq, Eq, PartialOrd, Ord)]
->>>>>>> 0623dae5
 pub struct VirtAddr {
     addr: usize,
 }
