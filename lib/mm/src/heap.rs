--- conflicted
+++ resolved
@@ -1,23 +1,3 @@
-<<<<<<< HEAD
-use buddy_system_allocator::LockedHeap;
-use config::mm::*;
-
-#[global_allocator]
-static HEAP_ALLOCATOR: LockedHeap = LockedHeap::empty();
-
-static mut HEAP_SPACE: [u8; KERNEL_HEAP_SIZE] = [0; KERNEL_HEAP_SIZE];
-
-#[allow(static_mut_refs)]
-pub fn init_heap() {
-    unsafe {
-        let heap_start = HEAP_SPACE.as_ptr() as usize;
-        let heap_size = KERNEL_HEAP_SIZE;
-        log::info!("Heap start: 0x{:x}, size: 0x{:x}", heap_start, heap_size);
-
-        HEAP_ALLOCATOR
-            .lock()
-            .init(HEAP_SPACE.as_ptr() as usize, KERNEL_HEAP_SIZE);
-=======
 use core::alloc::Layout;
 
 use buddy_system_allocator as buddy;
@@ -55,6 +35,5 @@
             start_addr,
             start_addr + KERNEL_HEAP_SIZE
         );
->>>>>>> a90a41ad
     }
 }