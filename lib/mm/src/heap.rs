--- conflicted
+++ resolved
@@ -1,8 +1,4 @@
-<<<<<<< HEAD
-//! Kernel heap allocator
-=======
 //! Module for kernel heap allocator
->>>>>>> 400a9fba
 //!
 //! Currently, we use the buddy system allocator for the kernel heap.
 
@@ -34,13 +30,7 @@
     unsafe {
         // SAFETY: we are the only one using the heap
         #[allow(static_mut_refs)]
-<<<<<<< HEAD
-        let start_addr = PhysAddr::new(KERNEL_HEAP.as_ptr() as usize)
-            .to_va_kernel()
-            .to_usize();
-=======
         let start_addr = PhysAddr::new(KERNEL_HEAP.as_ptr() as usize).to_usize();
->>>>>>> 400a9fba
 
         HEAP_ALLOCATOR.lock().init(start_addr, KERNEL_HEAP_SIZE);
 
