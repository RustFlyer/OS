[package]
name = "simdebug"
version = "0.1.0"
edition = "2024"

[dependencies]
<<<<<<< HEAD
cfg-if = { workspace = true }
=======
cfg-if = "1.0"
arch = { path = "../arch" }
config = { path = "../config" }
log = "0.4"


[features]
ondebug = []
>>>>>>> b16c2850
<|MERGE_RESOLUTION|>--- conflicted
+++ resolved
@@ -4,15 +4,11 @@
 edition = "2024"
 
 [dependencies]
-<<<<<<< HEAD
-cfg-if = { workspace = true }
-=======
-cfg-if = "1.0"
 arch = { path = "../arch" }
 config = { path = "../config" }
-log = "0.4"
+log = { workspace = true }
+cfg-if = { workspace = true }
 
 
 [features]
-ondebug = []
->>>>>>> b16c2850
+ondebug = []