extern crate alloc;

use alloc::collections::BinaryHeap;
use arch::riscv64::time::get_time_duration;
use simdebug::when_debug;
use core::cmp::Reverse;
use core::task::Waker;
use core::time::Duration;
use mutex::SpinNoIrqLock;
use spin::Lazy;

/// 定时器状态枚举
#[derive(Debug, Clone, Copy, PartialEq, Eq)]
pub enum TimerState {
    Active,
    Expired,
    Cancelled,
}

/// 一个带有回调功能的定时器
#[derive(Debug, Clone)]
pub struct Timer {
    expire: Duration,
    callback: Option<Waker>,
    state: TimerState,
    periodic: bool,
    period: Option<Duration>,
}

impl Timer {
    pub fn new(duration: Duration) -> Self {
        Self {
            expire: get_time_duration() + duration,
            callback: None,
            state: TimerState::Active,
            periodic: false,
            period: None,
        }
    }

    pub fn new_periodic(duration: Duration, period: Duration) -> Self {
        Self {
            expire: get_time_duration() + duration,
            callback: None,
            state: TimerState::Active,
            periodic: true,
            period: Some(period),
        }
    }

    pub fn set_callback(&mut self, waker: Waker) {
        self.callback = Some(waker);
    }

    pub fn cancel(&mut self) {
        self.state = TimerState::Cancelled;
    }

    pub fn is_active(&self) -> bool {
        self.state == TimerState::Active
    }

    pub fn is_periodic(&self) -> bool {
        self.periodic
    }

    fn reset_periodic(&mut self) {
        if let Some(period) = self.period {
            self.expire += period;
            self.state = TimerState::Active;
        }
    }

    pub fn is_longer_than_expire(&self, duration: Duration) -> bool {
        self.expire <= duration
    }
}

impl Ord for Timer {
    fn cmp(&self, other: &Self) -> core::cmp::Ordering {
        self.expire.cmp(&other.expire)
    }
}

impl PartialOrd for Timer {
    fn partial_cmp(&self, other: &Self) -> Option<core::cmp::Ordering> {
        Some(self.cmp(other))
    }
}

impl Eq for Timer {}

impl PartialEq for Timer {
    fn eq(&self, other: &Self) -> bool {
        self.expire == other.expire
    }
}

pub struct TimerManager {
    timers: SpinNoIrqLock<BinaryHeap<Reverse<Timer>>>,
}

impl TimerManager {
    pub fn new() -> Self {
        Self {
            timers: SpinNoIrqLock::new(BinaryHeap::new()),
        }
    }

    pub fn add_timer(&self, timer: Timer) {
        self.timers.lock().push(Reverse(timer));
    }

    /// 检查定时器是否到期
    ///
    /// current: 当前时间
    pub fn check(&self, current: Duration) {
        let mut timers = self.timers.lock();
        while let Some(Reverse(mut timer)) = timers.peek().cloned() {
            if current < timer.expire || !timer.is_active() {
<<<<<<< HEAD
                // log::info!("{} < {}", current.as_nanos(), timer.expire.as_nanos());
=======
                when_debug!({
                    log::info!("{} < {}", current.as_nanos(), timer.expire.as_nanos());
                });
>>>>>>> 94a1aa9a
                break;
            }

            // Remove the timer from heap
            timers.pop();

            // Handle periodic timer
            if timer.is_periodic() {
                timer.reset_periodic();
                timers.push(Reverse(timer.clone()));
            } else {
                timer.state = TimerState::Expired;
            }

            // Wake up the task
            if let Some(waker) = timer.callback.take() {
                // log::debug!(
                //     "[Timer Manager] Timer expired at {:?}, scheduled for {:?}",
                //     current,
                //     timer.expire
                // );
                waker.wake();
            }
        }
    }
}

pub static TIMER_MANAGER: Lazy<TimerManager> = Lazy::new(TimerManager::new);<|MERGE_RESOLUTION|>--- conflicted
+++ resolved
@@ -2,11 +2,11 @@
 
 use alloc::collections::BinaryHeap;
 use arch::riscv64::time::get_time_duration;
-use simdebug::when_debug;
 use core::cmp::Reverse;
 use core::task::Waker;
 use core::time::Duration;
 use mutex::SpinNoIrqLock;
+use simdebug::when_debug;
 use spin::Lazy;
 
 /// 定时器状态枚举
@@ -118,13 +118,9 @@
         let mut timers = self.timers.lock();
         while let Some(Reverse(mut timer)) = timers.peek().cloned() {
             if current < timer.expire || !timer.is_active() {
-<<<<<<< HEAD
-                // log::info!("{} < {}", current.as_nanos(), timer.expire.as_nanos());
-=======
                 when_debug!({
                     log::info!("{} < {}", current.as_nanos(), timer.expire.as_nanos());
                 });
->>>>>>> 94a1aa9a
                 break;
             }
 
