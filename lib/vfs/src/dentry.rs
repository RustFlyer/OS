use core::ptr;

use alloc::collections::BTreeMap;
use alloc::string::{String, ToString};
use alloc::sync::{Arc, Weak};
use config::inode::InodeMode;
use mutex::SpinNoIrqLock;
use systype::error::{SysError, SysResult};

use crate::file::File;
use crate::handle::FileHandle;
use crate::inode::Inode;
use crate::superblock::SuperBlock;

/// Data that is common to all dentries.
pub struct DentryMeta {
    /// Name of the dentry.
    pub name: String,
    /// Parent dentry. This field is `None` if this dentry is the root of the filesystem.
    pub parent: Option<Weak<dyn Dentry>>,
    /// Children dentries of this dentry.
    pub children: SpinNoIrqLock<BTreeMap<String, Arc<dyn Dentry>>>,
    /// Inode that this dentry points to. This field is `None` if this dentry is a negative
    /// dentry.
    pub inode: SpinNoIrqLock<Option<Arc<dyn Inode>>>,
    /// Dentry before mount. This field is `None` if this dentry has been not mounted.
    pub mdentry: SpinNoIrqLock<Option<Arc<dyn Dentry>>>,
}

impl DentryMeta {
    /// Creates a new dentry metadata, with the given name, inode, and parent dentry.
    /// The newly created dentry has no children.
    pub fn new(
        name: &str,
        inode: Option<Arc<dyn Inode>>,
        parent: Option<Weak<dyn Dentry>>,
    ) -> Self {
        Self {
            name: name.to_string(),
            parent,
            children: SpinNoIrqLock::new(BTreeMap::new()),
            inode: SpinNoIrqLock::new(inode),
            mdentry: SpinNoIrqLock::new(None),
        }
    }
}

#[derive(Default, Debug, PartialEq, Eq, Clone, Copy)]
pub enum DentryState {
    #[default]
    UnInit,
    Sync,
    Dirty,
}

pub trait Dentry: Send + Sync {
    /// Returns the metadata of this dentry.
    fn get_meta(&self) -> &DentryMeta;

    /// Returns a `File` handle to this dentry.
    fn base_open(self: Arc<Self>) -> SysResult<Arc<dyn File>>;

    /// Creates a file in directory `self` with the name given in `dentry` and the mode
    /// given in `mode`.
    ///
    /// `self` must be a valid directory. `dentry` must be a negative dentry and a child of `self`.
    /// After this call, `dentry` will become valid.
    fn base_create(&self, dentry: &dyn Dentry, mode: InodeMode) -> SysResult<()>;

    /// Looks up on the disk for the dentry with the name given in `dentry` in directory `self`.
    ///
    /// `self` must be a valid directory. `dentry` must be a negative dentry and a child of `self`.
    /// After this call, `dentry` will become valid if the dentry exists (and the function returns
    /// `Ok(())`), or remains invalid if the dentry does not exist (and the function returns
    /// `Err(ENOENT)`).
    ///
    /// # Errors
    /// Returns `ENOENT` if the dentry does not exist. Other errors may be returned if the
    /// filesystem encounters any error while looking up the dentry.
    fn base_lookup(&self, dentry: &dyn Dentry) -> SysResult<()>;

    /// Creates a hard link in directory `self` with the name given in `dentry` to the file
    /// `inode`.
    ///
    /// `self` must be a valid directory and `dentry` must be a negative dentry
    /// and a child of `self`. After this call, `dentry` will become valid.
    /// The file type of `inode` must not be a directory, and `inode` and `dentry`
    /// must be in the same filesystem.
    fn base_link(&self, dentry: &dyn Dentry, old_dentry: &dyn Dentry) -> SysResult<()>;

    /// Removes the child dentry from directory `self`.
    ///
    /// `self` must be a valid directory. `dentry` must be a valid dentry and a child of
    /// `self`. After this call, `dentry` will become invalid. `dentry` must not be a directory.
    fn base_unlink(&self, dentry: &dyn Dentry) -> SysResult<()>;

    /// Creates a symbolic link in directory `self` with the name given in `dentry` which contains
    /// the string `target`.
    ///
    /// `self` must be a valid directory. `dentry` must be a negative dentry and a child of
    /// `self`. After this call, `dentry` will become valid.
    fn base_symlink(&self, _dentry: &dyn Dentry, _target: &str) -> SysResult<()> {
        unimplemented!("`base_symlink` is not implemented for this file system")
    }

    /// Removes the child directory `dentry` from directory `self` if it is empty.
    ///
    /// `self` must be a valid directory. `dentry` must be a valid dentry and a child of
    /// `self`. After this call, `dentry` will become invalid.
    ///
    /// Returns `ENOTEMPTY` if `dentry` is not empty. Other errors may be returned.
    fn base_rmdir(&self, _dentry: &dyn Dentry) -> SysResult<()> {
        unimplemented!("`base_rmdir` is not implemented for this file system")
    }

    /// Removes the child directory `dentry` recursively from directory `self`.
    ///
    /// `self` must be a valid directory. `dentry` must be a valid dentry and a child of
    /// `self`. After this call, `dentry` will become invalid. `dentry` must be a empty directory.
    #[deprecated(note = "This function is not expected to be used in any syscall")]
    fn base_rmdir_recur(&self, _dentry: &dyn Dentry) -> SysResult<()> {
        unimplemented!("`base_rmdir_recur` is not implemented for this file system")
    }

    /// Renames the child dentry `dentry` in directory `self` to the new name given in
    /// `new_dentry`. If `new_dentry` is not in directory `self`, it will be moved to
    /// wherever `new_dentry` is in.
    ///
    /// `self` must be a valid directory. `dentry` must be a valid dentry and a child of
    /// `self`. `new_dir` must be a valid directory. `new_dentry` must be a child of
    /// `new_dir`. After this call, `dentry` will become invalid. After this call,
    /// `new_dentry` is sure to be valid. `dentry` and `new_dentry` must be in the same
    /// filesystem.
    ///
    /// If `new_dentry` is valid, the file it points to will be replaced by the file
    /// `dentry` points to. An implementation of this function should first create a
    /// hard link to `dentry` in `new_dentry`, and then remove the old dentry.
    ///
    /// `new_dentry` and `dentry` are sure not to be the same dentry. This constraint
    /// may be changed in the future.
    ///
    /// `dentry` can be a directory, but in which case `new_dentry` must be a negative
    /// dentry. In other words, this operation never replaces an existing directory.
    ///
    /// This function does not follow symbolic links.
    fn base_rename(
        &self,
        dentry: &dyn Dentry,
        new_dir: &dyn Dentry,
        new_dentry: &dyn Dentry,
    ) -> SysResult<()>;

    /// Constructs a new negative child dentry with the given name in directory `self`.
    ///
    /// `self` must be a valid directory.
    fn base_new_neg_child(self: Arc<Self>, name: &str) -> Arc<dyn Dentry>;

    /// Returns the inode of this dentry.
    fn inode(&self) -> Option<Arc<dyn Inode>> {
        self.get_meta().inode.lock().clone()
    }

    /// Sets the inode of this dentry.
    fn set_inode(&self, inode: Arc<dyn Inode>) {
        *self.get_meta().inode.lock() = Some(inode);
    }

    fn unset_inode(&self) {
        *self.get_meta().inode.lock() = None;
    }

    /// Returns whether this dentry is a negative dentry.
    fn is_negative(&self) -> bool {
        self.get_meta().inode.lock().is_none()
    }

    /// Returns the superblock pointed at by the inode of this dentry.
    ///
    /// Returns `None` if this dentry is a negative dentry, in which case getting the
    /// superblock seems to be meaningless.
    fn superblock(&self) -> Option<Arc<dyn SuperBlock>> {
        Some(self.inode()?.get_meta().superblock.clone())
    }

    /// Returns the name of this dentry.
    fn name(&self) -> &str {
        &self.get_meta().name
    }

    /// Returns a reference to the parent dentry of this dentry.
    ///
    /// Returns `None` if this dentry is the root.
    fn parent(&self) -> Option<Arc<dyn Dentry>> {
        self.get_meta()
            .parent
            .clone()
            .map(|parent| parent.upgrade().unwrap())
    }

    /// Returns a reference to the child dentry with the given name.
    ///
    /// Returns `None` if the child dentry does not exist, or is not constructed in
    /// the dentry tree.
    fn get_child(&self, name: &str) -> Option<Arc<dyn Dentry>> {
        self.get_meta().children.lock().get(name).cloned()
    }

    /// Adds a child dentry to this dentry.
    fn add_child(&self, child: Arc<dyn Dentry>) {
        self.get_meta()
            .children
            .lock()
            .insert(child.name().to_string(), child);
    }

    /// Removes a child dentry to this dentry.
    fn remove_child(&self, child: &dyn Dentry) -> Option<Arc<dyn Dentry + 'static>> {
        self.get_meta()
            .children
            .lock()
            .remove(&child.name().to_string())
    }

    /// Returns the path of this dentry as a string.
    ///
    /// The path is in the format of `/path/to/dentry`, always with no trailing `/`.
    /// However, the path of the root dentry is `/`.
    fn path(&self) -> String {
        let Some(parent) = self.parent() else {
            return String::from("/");
        };

        let parent_path = parent.path();
        if parent_path == "/" {
            parent_path + self.name()
        } else {
            parent_path + "/" + self.name()
        }
    }
}

impl dyn Dentry {
    /// Creates a regular file in directory `self` with the name given in `dentry` and the mode
    /// given in `mode`.
    ///
    /// `self` must be a valid directory. `dentry` must be a negative dentry and a child of `self`.
    /// After this call, `dentry` will become valid. The file type of `mode` must be a regular
    /// file.
    pub fn create(&self, dentry: &dyn Dentry, mode: InodeMode) -> SysResult<()> {
        debug_assert!(!self.is_negative());
        debug_assert!(self.inode().unwrap().inotype().is_dir());
        debug_assert!(dentry.is_negative());
        debug_assert!(mode.to_type().is_reg());
        self.base_create(dentry, mode)
    }

    /// Creates a directory in directory `self` with the name given in `dentry` and the mode
    /// given in `mode`.
    ///
    /// `self` must be a valid directory. `dentry` must be a negative dentry and a child of `self`.
    /// After this call, `dentry` will become valid. The file type of `mode` must be a directory.
    pub fn mkdir(&self, dentry: &dyn Dentry, mode: InodeMode) -> SysResult<()> {
        debug_assert!(!self.is_negative());
        debug_assert!(self.inode().unwrap().inotype().is_dir());
        debug_assert!(dentry.is_negative());
        debug_assert!(mode.to_type().is_dir());
        self.base_create(dentry, mode)
    }

    /// Creates a symbolic link in directory `self` with the name given in `dentry` which contains
    /// the string `target`.
    ///
    /// `self` must be a valid directory. `dentry` must be a negative dentry and a child of
    /// `self`. After this call, `dentry` will become valid.
    pub fn symlink(&self, dentry: &dyn Dentry, target: &str) -> SysResult<()> {
        debug_assert!(!self.is_negative());
        debug_assert!(self.inode().unwrap().inotype().is_dir());
        debug_assert!(dentry.is_negative());
        self.base_symlink(dentry, target)
    }

    pub fn mknod(&self, _dentry: &dyn Dentry, _mode: InodeMode, _device: usize) -> SysResult<()> {
        unimplemented!("`mknod` seems not required in test cases")
    }

    /// Returns a reference to directory `self`'s child dentry which has the given name.
    /// The returned dentry may be a negative dentry.
    ///
    /// `self` must be a valid directory.
    pub fn lookup(self: &Arc<Self>, name: &str) -> SysResult<Arc<dyn Dentry>> {
        debug_assert!(!self.is_negative());
        debug_assert!(self.inode().unwrap().inotype().is_dir());
        match self.get_child(name) {
            Some(dentry) => Ok(dentry),
            None => {
                log::debug!("lookup: neg child {}", name);
                let dentry = self.new_neg_child(name);
                log::debug!("then lookup: neg child {}", name);
                match self.base_lookup(dentry.as_ref()) {
                    Ok(_) | Err(SysError::ENOENT) => Ok(dentry),
                    Err(e) => Err(e),
                }
            }
        }
    }

    /// Creates a hard link in directory `self` with the name given in `new_dentry` to the file
    /// `old_dentry`.
    ///
    /// `self` must be a valid directory. `old_dentry` must be a valid dentry. `new_dentry` must
    /// be a negative dentry and a child of `self`. After this call, `new_dentry` will become
    /// valid. `old_dentry` and `new_dentry` must be in the same filesystem. The file type of
    /// `old_dentry` must not be a directory.
    pub fn link(&self, old_dentry: &dyn Dentry, new_dentry: &dyn Dentry) -> SysResult<()> {
        debug_assert!(!self.is_negative());
        debug_assert!(self.inode().unwrap().inotype().is_dir());
        debug_assert!(!old_dentry.is_negative());
        debug_assert!(new_dentry.is_negative());
        debug_assert!(Arc::ptr_eq(
            &old_dentry.inode().unwrap().get_meta().superblock,
            &new_dentry.inode().unwrap().get_meta().superblock
        ));
        self.base_link(new_dentry, old_dentry)
    }

    /// Removes the child dentry from directory `self`.
    ///
    /// `self` must be a valid directory. `dentry` must be a valid dentry and a child of
    /// `self`. After this call, `dentry` will become invalid. `dentry` must not be a directory.
    pub fn unlink(&self, dentry: &dyn Dentry) -> SysResult<()> {
        debug_assert!(!self.is_negative());
        debug_assert!(self.inode().unwrap().inotype().is_dir());
        debug_assert!(!dentry.is_negative());
        debug_assert!(!dentry.inode().unwrap().inotype().is_dir());
        self.base_unlink(dentry)
    }

    /// Removes the child directory `dentry` from directory `self` if it is empty.
    ///
    /// `self` must be a valid directory. `dentry` must be a valid dentry and a child of
    /// `self`. After this call, `dentry` will become invalid. `dentry` must be a directory.
    ///
    /// Returns `ENOTEMPTY` if `dentry` is not empty. Other errors may be returned.
    pub fn rmdir(&self, dentry: &dyn Dentry) -> SysResult<()> {
        debug_assert!(!self.is_negative());
        debug_assert!(self.inode().unwrap().inotype().is_dir());
        debug_assert!(!dentry.is_negative());
        debug_assert!(dentry.inode().unwrap().inotype().is_dir());
        self.base_rmdir(dentry)
    }

    /// Removes the child directory `dentry` recursively from directory `self`.
    ///
    /// `self` must be a valid directory. `dentry` must be a valid dentry and a child of
    /// `self`. After this call, `dentry` will become invalid. `dentry` must be a directory.
    #[allow(deprecated)]
    #[deprecated(note = "This function is not expected to be used in any syscall")]
    pub fn rmdir_recur(&self, dentry: &dyn Dentry) -> SysResult<()> {
        debug_assert!(!self.is_negative());
        debug_assert!(self.inode().unwrap().inotype().is_dir());
        debug_assert!(!dentry.is_negative());
        debug_assert!(dentry.inode().unwrap().inotype().is_dir());
        self.base_rmdir_recur(dentry)
    }

    /// Renames the child dentry `dentry` in directory `self` to the new path specified
    /// by `new_dentry`.
    ///
    /// `self` must be a valid directory. `dentry` must be a valid dentry and a child of
    /// `self`. `new_dir` must be a valid directory. `new_dentry` must be a child of
    /// `new_dir`. After this call, `dentry` will become invalid. After this call,
    /// `new_dentry` is sure to be valid. `dentry` and `new_dentry` must be in the same
    /// filesystem.
    ///
    /// If `new_dentry` is valid, the file it points to will be replaced by the file
    /// `dentry` points to. An implementation of this function should first create a
    /// hard link to `dentry` in `new_dentry`, and then remove the old dentry.
    ///
    /// If `new_dentry` and `dentry` points to the same file, this function does nothing.
    ///
    /// `dentry` can be a directory, but in which case `new_dentry` must be a negative
    /// dentry. In other words, this operation never replaces an existing directory.
    ///
    /// This function does not follow symbolic links.
    pub fn rename(
        &self,
        dentry: &dyn Dentry,
        new_dir: &dyn Dentry,
        new_dentry: &dyn Dentry,
    ) -> SysResult<()> {
        debug_assert!(!self.is_negative());
        debug_assert!(self.inode().unwrap().inotype().is_dir());
        debug_assert!(!dentry.is_negative());
        debug_assert!(!new_dir.is_negative());
        debug_assert!(new_dir.inode().unwrap().inotype().is_dir());

        if ptr::eq(self, dentry) {
            return Ok(());
        }
        self.base_rename(dentry, new_dir, new_dentry)
    }

    /// Creates a new negative child dentry with the given name in directory `self`.
    ///
    /// This dentry must be a valid directory.
    pub fn new_neg_child(self: &Arc<Self>, name: &str) -> Arc<dyn Dentry> {
        debug_assert!(!self.is_negative());
        debug_assert!(self.inode().unwrap().inotype().is_dir());
        Arc::clone(self).base_new_neg_child(name)
    }

<<<<<<< HEAD
    /// Returns a file handle for this dentry.
    pub fn file_handle(&self) -> FileHandle {
        FileHandle::new(0x1ef, self.path())
    }

=======
    /// Stores dentry which is mounted.
    pub fn store_mount_dentry(self: &Arc<Self>, dentry: Arc<dyn Dentry>) {
        *self.get_meta().mdentry.lock() = Some(dentry);
    }

    /// Fetches dentry which is stored when mounted and reset mdentry as None.
    pub fn fetch_mount_dentry(self: &Arc<Self>) -> Option<Arc<dyn Dentry>> {
        let mut lock = self.get_meta().mdentry.lock();
        let dentry = lock.clone();
        *lock = None;

        dentry
    }
>>>>>>> 7ed7e5f2
}<|MERGE_RESOLUTION|>--- conflicted
+++ resolved
@@ -409,13 +409,11 @@
         Arc::clone(self).base_new_neg_child(name)
     }
 
-<<<<<<< HEAD
     /// Returns a file handle for this dentry.
     pub fn file_handle(&self) -> FileHandle {
         FileHandle::new(0x1ef, self.path())
     }
 
-=======
     /// Stores dentry which is mounted.
     pub fn store_mount_dentry(self: &Arc<Self>, dentry: Arc<dyn Dentry>) {
         *self.get_meta().mdentry.lock() = Some(dentry);
@@ -429,5 +427,4 @@
 
         dentry
     }
->>>>>>> 7ed7e5f2
 }