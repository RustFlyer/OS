--- conflicted
+++ resolved
@@ -11,7 +11,6 @@
 use crate::file::File;
 use crate::handle::FileHandle;
 use crate::inode::Inode;
-use crate::path::split_parent_and_name;
 use crate::superblock::SuperBlock;
 
 /// Data that is common to all dentries.
@@ -431,17 +430,10 @@
         debug_assert!(!new_dir.is_negative());
         debug_assert!(new_dir.inode().unwrap().inotype().is_dir());
 
-<<<<<<< HEAD
         if Arc::ptr_eq(dentry, new_dentry) {
             return Ok(());
         }
-
-        let (dparent, _name) = split_parent_and_name(&dentry.path());
-        let (dnparent, _name) = split_parent_and_name(&new_dentry.path());
-        if dparent != dnparent && dparent.starts_with(&dnparent) && !dparent.is_empty() {
-=======
-        if dentry.path().starts_with(&new_dentry.path()) {
->>>>>>> 7666bbed
+        if Arc::ptr_eq(dentry, new_dir) {
             return Err(SysError::EINVAL);
         }
         if !new_dentry.is_negative() && new_dentry.inode().unwrap().inotype().is_dir() {
