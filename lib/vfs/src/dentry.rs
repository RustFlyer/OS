use alloc::collections::BTreeMap;
use alloc::string::{String, ToString};
use alloc::sync::{Arc, Weak};

use config::inode::InodeMode;
use mutex::SpinNoIrqLock;
use systype::error::{SysError, SysResult};

use crate::fanotify::types::FanEventMask;
use crate::fanotify::{FanotifyEntrySet, FanotifyGroupKey};
use crate::file::File;
use crate::handle::FileHandle;
use crate::inode::Inode;
use crate::superblock::SuperBlock;

/// Data that is common to all dentries.
pub struct DentryMeta {
    /// Name of the dentry.
    pub name: String,
    /// Parent dentry. This field is `None` if this dentry is the root of the filesystem.
    pub parent: Option<Weak<dyn Dentry>>,
    /// Children dentries of this dentry.
    pub children: SpinNoIrqLock<BTreeMap<String, Arc<dyn Dentry>>>,
    /// Inode that this dentry points to. This field is `None` if this dentry is a negative
    /// dentry.
    pub inode: SpinNoIrqLock<Option<Arc<dyn Inode>>>,
    /// Dentry before mount. This field is `None` if this dentry has been not mounted.
    pub mdentry: SpinNoIrqLock<Option<Arc<dyn Dentry>>>,
}

impl DentryMeta {
    /// Creates a new dentry metadata, with the given name, inode, and parent dentry.
    /// The newly created dentry has no children.
    pub fn new(
        name: &str,
        inode: Option<Arc<dyn Inode>>,
        parent: Option<Weak<dyn Dentry>>,
    ) -> Self {
        Self {
            name: name.to_string(),
            parent,
            children: SpinNoIrqLock::new(BTreeMap::new()),
            inode: SpinNoIrqLock::new(inode),
            mdentry: SpinNoIrqLock::new(None),
        }
    }
}

#[derive(Default, Debug, PartialEq, Eq, Clone, Copy)]
pub enum DentryState {
    #[default]
    UnInit,
    Sync,
    Dirty,
}

pub trait Dentry: Send + Sync {
    /// Returns the metadata of this dentry.
    fn get_meta(&self) -> &DentryMeta;

    /// Returns a `File` handle to this dentry.
    fn base_open(self: Arc<Self>) -> SysResult<Arc<dyn File>>;

    /// Creates a file in directory `self` with the name given in `dentry` and the mode
    /// given in `mode`.
    ///
    /// `self` must be a valid directory. `dentry` must be a negative dentry and a child of `self`.
    /// After this call, `dentry` will become valid.
    fn base_create(&self, dentry: &dyn Dentry, mode: InodeMode) -> SysResult<()>;

    /// Looks up on the disk for the dentry with the name given in `dentry` in directory `self`.
    ///
    /// `self` must be a valid directory. `dentry` must be a negative dentry and a child of `self`.
    /// After this call, `dentry` will become valid if the dentry exists (and the function returns
    /// `Ok(())`), or remains invalid if the dentry does not exist (and the function returns
    /// `Err(ENOENT)`).
    ///
    /// # Errors
    /// Returns `ENOENT` if the dentry does not exist. Other errors may be returned if the
    /// filesystem encounters any error while looking up the dentry.
    fn base_lookup(&self, dentry: &dyn Dentry) -> SysResult<()>;

    /// Creates a hard link in directory `self` with the name given in `dentry` to the file
    /// `inode`.
    ///
    /// `self` must be a valid directory and `dentry` must be a negative dentry
    /// and a child of `self`. After this call, `dentry` will become valid.
    /// The file type of `inode` must not be a directory, and `inode` and `dentry`
    /// must be in the same filesystem.
    fn base_link(&self, dentry: &dyn Dentry, old_dentry: &dyn Dentry) -> SysResult<()>;

    /// Removes the child dentry from directory `self`.
    ///
    /// `self` must be a valid directory. `dentry` must be a valid dentry and a child of
    /// `self`. After this call, `dentry` will become invalid. `dentry` must not be a directory.
    fn base_unlink(&self, dentry: &dyn Dentry) -> SysResult<()>;

    /// Creates a symbolic link in directory `self` with the name given in `dentry` which contains
    /// the string `target`.
    ///
    /// `self` must be a valid directory. `dentry` must be a negative dentry and a child of
    /// `self`. After this call, `dentry` will become valid.
    fn base_symlink(&self, _dentry: &dyn Dentry, _target: &str) -> SysResult<()> {
        unimplemented!("`base_symlink` is not implemented for this file system")
    }

    /// Removes the child directory `dentry` from directory `self` if it is empty.
    ///
    /// `self` must be a valid directory. `dentry` must be a valid dentry and a child of
    /// `self`. After this call, `dentry` will become invalid.
    ///
    /// Returns `ENOTEMPTY` if `dentry` is not empty. Other errors may be returned.
    fn base_rmdir(&self, _dentry: &dyn Dentry) -> SysResult<()> {
        unimplemented!("`base_rmdir` is not implemented for this file system")
    }

    /// Removes the child directory `dentry` recursively from directory `self`.
    ///
    /// `self` must be a valid directory. `dentry` must be a valid dentry and a child of
    /// `self`. After this call, `dentry` will become invalid. `dentry` must be a empty directory.
    #[deprecated(note = "This function is not expected to be used in any syscall")]
    fn base_rmdir_recur(&self, _dentry: &dyn Dentry) -> SysResult<()> {
        unimplemented!("`base_rmdir_recur` is not implemented for this file system")
    }

    /// Renames the child dentry `dentry` in directory `self` to the new name given in
    /// `new_dentry`. If `new_dentry` is not in directory `self`, it will be moved to
    /// wherever `new_dentry` is in.
    ///
    /// `self` must be a valid directory. `dentry` must be a valid dentry and a child of
    /// `self`. `new_dir` must be a valid directory. `new_dentry` must be a child of
    /// `new_dir`. After this call, `dentry` will become invalid. After this call,
    /// `new_dentry` is sure to be valid. `dentry` and `new_dentry` must be in the same
    /// filesystem.
    ///
    /// If `new_dentry` is valid, the file it points to will be replaced by the file
    /// `dentry` points to. An implementation of this function should first create a
    /// hard link to `dentry` in `new_dentry`, and then remove the old dentry.
    ///
    /// The path of `dentry` must not be a prefix of the path of `new_dentry`. `dentry`
    /// and `new_dentry` must not refer to the same inode. If `new_dentry` is valid and a
    /// directory, it must be empty.
    ///
    /// This function does not follow symbolic links.
    fn base_rename(
        &self,
        dentry: &dyn Dentry,
        new_dir: &dyn Dentry,
        new_dentry: &dyn Dentry,
    ) -> SysResult<()>;

    /// Constructs a new negative child dentry with the given name in directory `self`.
    ///
    /// `self` must be a valid directory.
    fn base_new_neg_child(self: Arc<Self>, name: &str) -> Arc<dyn Dentry>;

    /// Returns the inode of this dentry.
    fn inode(&self) -> Option<Arc<dyn Inode>> {
        self.get_meta().inode.lock().clone()
    }

    /// Sets the inode of this dentry.
    fn set_inode(&self, inode: Arc<dyn Inode>) {
        *self.get_meta().inode.lock() = Some(inode);
    }

    /// Returns whether this dentry is a negative dentry.
    fn is_negative(&self) -> bool {
        self.get_meta().inode.lock().is_none()
    }

    /// Returns the superblock pointed at by the inode of this dentry.
    ///
    /// Returns `None` if this dentry is a negative dentry, in which case getting the
    /// superblock seems to be meaningless.
    fn superblock(&self) -> Option<Arc<dyn SuperBlock>> {
        Some(self.inode()?.get_meta().superblock.clone())
    }

    /// Returns the name of this dentry.
    fn name(&self) -> &str {
        &self.get_meta().name
    }

    /// Returns a reference to the parent dentry of this dentry.
    ///
    /// Returns `None` if this dentry is the root.
    fn parent(&self) -> Option<Arc<dyn Dentry>> {
        self.get_meta()
            .parent
            .clone()
            .map(|parent| parent.upgrade().unwrap())
    }

    /// Returns a reference to the child dentry with the given name.
    ///
    /// Returns `None` if the child dentry does not exist, or is not constructed in
    /// the dentry tree.
    fn get_child(&self, name: &str) -> Option<Arc<dyn Dentry>> {
        self.get_meta().children.lock().get(name).cloned()
    }

    /// Adds a child dentry to this dentry.
    fn add_child(&self, child: Arc<dyn Dentry>) {
        self.get_meta()
            .children
            .lock()
            .insert(child.name().to_string(), child);
    }

    /// Removes a child dentry to this dentry.
    fn remove_child(&self, child: &dyn Dentry) -> Option<Arc<dyn Dentry + 'static>> {
        self.get_meta().children.lock().remove(child.name())
    }

    /// Returns the path of this dentry as a string.
    ///
    /// The path is in the format of `/path/to/dentry`, always with no trailing `/`.
    /// However, the path of the root dentry is `/`.
    fn path(&self) -> String {
        let Some(parent) = self.parent() else {
            return String::from("/");
        };

        let parent_path = parent.path();
        if parent_path == "/" {
            parent_path + self.name()
        } else {
            parent_path + "/" + self.name()
        }
    }
}

impl dyn Dentry {
    /// Creates a regular file in directory `self` with the name given in `dentry` and the mode
    /// given in `mode`.
    ///
    /// `self` must be a valid directory. `dentry` must be a negative dentry and a child of `self`.
    /// After this call, `dentry` will become valid. The file type of `mode` must be a regular
    /// file.
    pub fn create(self: &Arc<Self>, dentry: &Arc<dyn Dentry>, mode: InodeMode) -> SysResult<()> {
        debug_assert!(!self.is_negative());
        debug_assert!(self.inode().unwrap().inotype().is_dir());
        debug_assert!(dentry.is_negative());
        debug_assert!(mode.to_type().is_reg());

        let file_name = dentry.name();
        self.fanotify_publish(Some(dentry), FanEventMask::CREATE, file_name, file_name);

        self.base_create(dentry.as_ref(), mode)
    }

    /// Creates a directory in directory `self` with the name given in `dentry` and the mode
    /// given in `mode`.
    ///
    /// `self` must be a valid directory. `dentry` must be a negative dentry and a child of `self`.
    /// After this call, `dentry` will become valid. The file type of `mode` must be a directory.
    pub fn mkdir(self: &Arc<Self>, dentry: &Arc<dyn Dentry>, mode: InodeMode) -> SysResult<()> {
        debug_assert!(!self.is_negative());
        debug_assert!(self.inode().unwrap().inotype().is_dir());
        debug_assert!(dentry.is_negative());
        debug_assert!(mode.to_type().is_dir());

        let file_name = dentry.name();
        self.fanotify_publish(
            Some(dentry),
            FanEventMask::CREATE | FanEventMask::ONDIR,
            file_name,
            file_name,
        );

        self.base_create(dentry.as_ref(), mode)
    }

    /// Creates a symbolic link in directory `self` with the name given in `dentry` which contains
    /// the string `target`.
    ///
    /// `self` must be a valid directory. `dentry` must be a negative dentry and a child of
    /// `self`. After this call, `dentry` will become valid.
    pub fn symlink(self: &Arc<Self>, dentry: &Arc<dyn Dentry>, target: &str) -> SysResult<()> {
        debug_assert!(!self.is_negative());
        debug_assert!(self.inode().unwrap().inotype().is_dir());
        debug_assert!(dentry.is_negative());

        let file_name = dentry.name();
        self.fanotify_publish(Some(dentry), FanEventMask::CREATE, file_name, file_name);

        self.base_symlink(dentry.as_ref(), target)
    }

    /// Returns a reference to directory `self`'s child dentry which has the given name.
    /// The returned dentry may be a negative dentry.
    ///
    /// `self` must be a valid directory.
    pub fn lookup(self: &Arc<Self>, name: &str) -> SysResult<Arc<dyn Dentry>> {
        debug_assert!(!self.is_negative());
        debug_assert!(self.inode().unwrap().inotype().is_dir());
        match self.get_child(name) {
            Some(dentry) => Ok(dentry),
            None => {
                log::debug!("lookup: neg child {}", name);
                let dentry = self.new_neg_child(name);
                log::debug!("then lookup: neg child {}", name);
                match self.base_lookup(dentry.as_ref()) {
                    Ok(_) | Err(SysError::ENOENT) => Ok(dentry),
                    Err(e) => Err(e),
                }
            }
        }
    }

    /// Creates a hard link in directory `self` with the name given in `new_dentry` to the file
    /// `old_dentry`.
    ///
    /// `self` must be a valid directory. `old_dentry` must be a valid dentry. `new_dentry` must
    /// be a negative dentry and a child of `self`. After this call, `new_dentry` will become
    /// valid. `old_dentry` and `new_dentry` must be in the same filesystem. The file type of
    /// `old_dentry` must not be a directory.
    pub fn link(
        self: &Arc<Self>,
        old_dentry: &Arc<dyn Dentry>,
        new_dentry: &Arc<dyn Dentry>,
    ) -> SysResult<()> {
        debug_assert!(!self.is_negative());
        debug_assert!(self.inode().unwrap().inotype().is_dir());
        debug_assert!(!old_dentry.is_negative());
        debug_assert!(new_dentry.is_negative());
        debug_assert!(Arc::ptr_eq(
            &old_dentry.inode().unwrap().get_meta().superblock,
            &new_dentry.inode().unwrap().get_meta().superblock
        ));

        let file_name = new_dentry.name();
        self.fanotify_publish(Some(new_dentry), FanEventMask::CREATE, file_name, file_name);

        self.base_link(new_dentry.as_ref(), old_dentry.as_ref())
    }

    /// Removes the child dentry from directory `self`.
    ///
    /// `self` must be a valid directory. `dentry` must be a valid dentry and a child of
    /// `self`. After this call, `dentry` will become invalid. `dentry` must not be a directory.
    pub fn unlink(self: &Arc<Self>, dentry: &Arc<dyn Dentry>) -> SysResult<()> {
        debug_assert!(!self.is_negative());
        debug_assert!(self.inode().unwrap().inotype().is_dir());
        debug_assert!(!dentry.is_negative());
        debug_assert!(!dentry.inode().unwrap().inotype().is_dir());

        let file_name = dentry.name();
        self.fanotify_publish(Some(dentry), FanEventMask::DELETE, file_name, file_name);
        dentry.fanotify_publish(None, FanEventMask::DELETE_SELF, file_name, file_name);

        self.base_unlink(dentry.as_ref())
    }

    /// Removes the child directory `dentry` from directory `self` if it is empty.
    ///
    /// `self` must be a valid directory. `dentry` must be a valid dentry and a child of
    /// `self`. After this call, `dentry` will become invalid. `dentry` must be a directory.
    ///
    /// Returns `ENOTEMPTY` if `dentry` is not empty. Other errors may be returned.
    pub fn rmdir(self: &Arc<Self>, dentry: &Arc<dyn Dentry>) -> SysResult<()> {
        debug_assert!(!self.is_negative());
        debug_assert!(self.inode().unwrap().inotype().is_dir());
        debug_assert!(!dentry.is_negative());
        debug_assert!(dentry.inode().unwrap().inotype().is_dir());

        let file_name = dentry.name();
        self.fanotify_publish(
            Some(dentry),
            FanEventMask::DELETE | FanEventMask::ONDIR,
            file_name,
            file_name,
        );
        dentry.fanotify_publish(
            None,
            FanEventMask::DELETE_SELF | FanEventMask::ONDIR,
            file_name,
            file_name,
        );

        self.base_rmdir(dentry.as_ref())
    }

    /// Removes the child directory `dentry` recursively from directory `self`.
    ///
    /// `self` must be a valid directory. `dentry` must be a valid dentry and a child of
    /// `self`. After this call, `dentry` will become invalid. `dentry` must be a directory.
    #[allow(deprecated)]
    #[deprecated(note = "This function is not expected to be used in any syscall")]
    pub fn rmdir_recur(&self, dentry: &dyn Dentry) -> SysResult<()> {
        debug_assert!(!self.is_negative());
        debug_assert!(self.inode().unwrap().inotype().is_dir());
        debug_assert!(!dentry.is_negative());
        debug_assert!(dentry.inode().unwrap().inotype().is_dir());
        self.base_rmdir_recur(dentry)
    }

    /// Renames the child dentry `dentry` in directory `self` to the new path specified
    /// by `new_dentry`.
    ///
    /// `self` must be a valid directory. `dentry` must be a valid dentry and a child of
    /// `self`. `new_dir` must be a valid directory. `new_dentry` must be a child of
    /// `new_dir`. After this call, `dentry` will become invalid. After this call,
    /// `new_dentry` is sure to be valid. `dentry` and `new_dentry` must be in the same
    /// filesystem.
    ///
    /// If `new_dentry` is valid, the file it points to will be replaced by the file
    /// `dentry` points to. An implementation of this function should first create a
    /// hard link to `dentry` in `new_dentry`, and then remove the old dentry.
    ///
    /// If the path of `dentry` is a prefix of the path of `new_dentry`, this function
    /// returns `EINVAL`.
    ///
    /// If `dentry` and `new_dentry` refer to the same inode, this function does nothing.
    ///
    /// `dentry` can be a directory, but in which case `new_dentry` must be a negative
    /// dentry or an empty directory.
    ///
    /// This function does not follow symbolic links.
    pub fn rename(
        self: &Arc<Self>,
        dentry: &Arc<dyn Dentry>,
        new_dir: &Arc<dyn Dentry>,
        new_dentry: &Arc<dyn Dentry>,
    ) -> SysResult<()> {
        debug_assert!(!self.is_negative());
        debug_assert!(self.inode().unwrap().inotype().is_dir());
        debug_assert!(!dentry.is_negative());
        debug_assert!(!new_dir.is_negative());
        debug_assert!(new_dir.inode().unwrap().inotype().is_dir());

<<<<<<< HEAD
        if dentry.path().starts_with(&new_dentry.path()) {
            return Err(SysError::EINVAL);
        }
        if !new_dentry.is_negative() && new_dentry.inode().unwrap().inotype().is_dir() {
            <dyn File>::open(Arc::clone(new_dentry))?.load_dir()?;
            if !new_dentry.get_meta().children.lock().is_empty() {
                return Err(SysError::ENOTEMPTY);
            }
        }
        if !new_dentry.is_negative()
            && new_dentry.inode().unwrap().ino() == dentry.inode().unwrap().ino()
        {
            return Ok(());
        }
=======
        if Arc::ptr_eq(dentry, new_dentry) {
            return Ok(());
        }
        if dentry.path().starts_with(&new_dentry.path()) {
            return Err(SysError::EINVAL);
        }
>>>>>>> ef26275e

        let old_name = dentry.name();
        let new_name = new_dentry.name();
        let ondir_mask = if dentry.inode().unwrap().inotype().is_dir() {
            FanEventMask::ONDIR
        } else {
            FanEventMask::empty()
        };

        self.fanotify_publish(
            Some(dentry),
            FanEventMask::MOVED_FROM | ondir_mask,
            old_name,
            old_name,
        );
        new_dir.fanotify_publish(
            Some(new_dentry),
            FanEventMask::MOVED_TO | ondir_mask,
            new_name,
            new_name,
        );
        if Arc::ptr_eq(self, new_dir) {
            self.fanotify_publish(
                Some(dentry),
                FanEventMask::RENAME | ondir_mask,
                old_name,
                new_name,
            );
        }

        self.base_rename(dentry.as_ref(), new_dir.as_ref(), new_dentry.as_ref())
    }

    /// Creates a new negative child dentry with the given name in directory `self`.
    ///
    /// This dentry must be a valid directory.
    pub fn new_neg_child(self: &Arc<Self>, name: &str) -> Arc<dyn Dentry> {
        debug_assert!(!self.is_negative());
        debug_assert!(self.inode().unwrap().inotype().is_dir());
        Arc::clone(self).base_new_neg_child(name)
    }

    /// Returns a file handle for this dentry.
    pub fn file_handle(&self) -> FileHandle {
        FileHandle::new(0x1ef, self.path())
    }

    /// Stores dentry which is mounted.
    pub fn store_mount_dentry(self: &Arc<Self>, dentry: Arc<dyn Dentry>) {
        *self.get_meta().mdentry.lock() = Some(dentry);
    }

    /// Fetches dentry which is stored when mounted and reset mdentry as None.
    pub fn fetch_mount_dentry(self: &Arc<Self>) -> Option<Arc<dyn Dentry>> {
        let mut lock = self.get_meta().mdentry.lock();
        let dentry = lock.clone();
        *lock = None;

        dentry
    }

    /// Publishes an fanotify event on this dentry to all associated fanotify groups.
    ///
    /// This function also tries to clear the ignore mask of associated fanotify entries
    /// if the event contains `FanEventMask::MODIFY`.
    ///
    /// The parameters are the same as those of [`FanotifyGroup::publish`].
    ///
    /// # TODO
    ///
    /// Currently, the VFS does not support bind-mounting, and this method simply
    /// publishes the event to the filesystem. After we implement bind-mounting in the
    /// future, this method should be updated to publish the event both the mount point
    /// and the filesystem.
    pub(crate) fn fanotify_publish(
        self: &Arc<Self>,
        subobject: Option<&Arc<Self>>,
        event: FanEventMask,
        old_name: &str,
        new_name: &str,
    ) {
        assert!(!self.is_negative());

        // A map from fanotify group to fanotify entry set.
        #[allow(clippy::mutable_key_type)]
        let mut entries_by_group: BTreeMap<FanotifyGroupKey, FanotifyEntrySet> = BTreeMap::new();

        macro_rules! collect_fanotify_entries {
            ($entries:expr, $field:ident) => {
                $entries.retain(|e| {
                    let entry = match e.upgrade() {
                        Some(entry) => entry,
                        None => return false,
                    };
                    if event.contains(FanEventMask::MODIFY) {
                        entry.clear_ignore();
                    }

                    let group = entry.group();
                    let entry_set = entries_by_group.entry(FanotifyGroupKey(group)).or_default();
                    entry_set.$field = Some(entry);

                    true
                });
            };
        }

        collect_fanotify_entries!(
            self.inode()
                .unwrap()
                .get_meta()
                .inner
                .lock()
                .fanotify_entries,
            object
        );

        if let Some(parent) = self.parent() {
            collect_fanotify_entries!(
                parent
                    .inode()
                    .unwrap()
                    .get_meta()
                    .inner
                    .lock()
                    .fanotify_entries,
                parent
            );
        }

        collect_fanotify_entries!(
            self.superblock().unwrap().meta().fanotify_entries.lock(),
            mount
        );

        // Publish the event to all fanotify groups.
        for (group, entry_set) in entries_by_group {
            group
                .0
                .publish(self, subobject, entry_set, event, old_name, new_name);
        }
    }
}<|MERGE_RESOLUTION|>--- conflicted
+++ resolved
@@ -430,7 +430,6 @@
         debug_assert!(!new_dir.is_negative());
         debug_assert!(new_dir.inode().unwrap().inotype().is_dir());
 
-<<<<<<< HEAD
         if dentry.path().starts_with(&new_dentry.path()) {
             return Err(SysError::EINVAL);
         }
@@ -445,14 +444,6 @@
         {
             return Ok(());
         }
-=======
-        if Arc::ptr_eq(dentry, new_dentry) {
-            return Ok(());
-        }
-        if dentry.path().starts_with(&new_dentry.path()) {
-            return Err(SysError::EINVAL);
-        }
->>>>>>> ef26275e
 
         let old_name = dentry.name();
         let new_name = new_dentry.name();
