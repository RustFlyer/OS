--- conflicted
+++ resolved
@@ -157,7 +157,7 @@
         if res_pos < 0 {
             return Err(SysError::EINVAL);
         }
-        self.set_pos(res_pos as usize)?;
+        self.set_pos(res_pos as usize);
         Ok(res_pos as usize)
     }
 
@@ -165,9 +165,8 @@
         self.meta().pos.load(Ordering::Relaxed)
     }
 
-    fn set_pos(&self, pos: usize) -> SysResult<()> {
+    fn set_pos(&self, pos: usize) {
         self.meta().pos.store(pos, Ordering::Relaxed);
-        Ok(())
     }
 
     fn dentry(&self) -> Arc<dyn Dentry> {
@@ -255,14 +254,10 @@
             self.base_read(buf, position).await?
         };
 
-<<<<<<< HEAD
-        self.set_pos(position + bytes_read)?;
-=======
         self.set_pos(position + bytes_read);
 
         self.fanotify_publish(FanEventMask::ACCESS);
 
->>>>>>> aa83f738
         Ok(bytes_read)
     }
 
@@ -346,7 +341,7 @@
             return Err(SysError::EBADF);
         }
         if self.flags().contains(OpenFlags::O_APPEND) {
-            self.set_pos(self.size())?;
+            self.set_pos(self.size());
         }
 
         let inode = self.inode();
@@ -385,7 +380,7 @@
         };
         let new_position = position + bytes_written;
 
-        self.set_pos(new_position)?;
+        self.set_pos(new_position);
         if inode.inotype() != InodeType::BlockDevice {
             inode.set_size(usize::max(inode.size(), new_position))?;
         }
@@ -541,27 +536,6 @@
         Ok(path)
     }
 
-<<<<<<< HEAD
-    pub async fn fill_zeros(&self, start: usize, len: usize) -> SysResult<()> {
-        if len == 0 {
-            return Ok(());
-        }
-        let zeros = [0u8; 8192];
-        let mut written = 0;
-        let old_pos = self.pos();
-        while written < len {
-            let to_write = core::cmp::min(zeros.len(), len - written);
-            self.seek(SeekFrom::Start((start + written) as u64))?;
-            self.write_through_page_cache(&zeros[..to_write], start + written)
-                .await?;
-            written += to_write;
-        }
-        self.seek(SeekFrom::Start(old_pos as u64))?;
-        Ok(())
-    }
-
-=======
->>>>>>> aa83f738
     /// Copies data from `src` file to `self` (destination file), using the most direct
     /// read/write methods available.
     ///
@@ -655,7 +629,7 @@
         Ok(total)
     }
 
-    async fn fill_zeros(&self, start: usize, len: usize) -> SysResult<()> {
+    pub async fn fill_zeros(&self, start: usize, len: usize) -> SysResult<()> {
         if len == 0 {
             return Ok(());
         }
