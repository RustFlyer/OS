use core::{
    cmp,
    sync::atomic::{AtomicUsize, Ordering},
};

use crate::{dentry::Dentry, direntry::DirEntry, inode::Inode, superblock::SuperBlock};
<<<<<<< HEAD
use alloc::vec::Vec;
use alloc::{boxed::Box, sync};
use alloc::{string::String, sync::Arc};
=======
use alloc::boxed::Box;
use alloc::vec::Vec;
use alloc::{string::ToString, sync::Arc};
>>>>>>> f27a148a
use async_trait::async_trait;
use config::{
    inode::{InodeState, InodeType},
    mm::PAGE_SIZE,
    vfs::{OpenFlags, PollEvents, SeekFrom},
};
<<<<<<< HEAD
use downcast_rs::{Downcast, DowncastSync, impl_downcast};
use log::debug;
=======
use downcast_rs::{DowncastSync, impl_downcast};
>>>>>>> f27a148a
use mm::vm::page_cache::page::Page;
use mutex::SpinNoIrqLock;
use systype::{SysError, SysResult, SyscallResult};

pub struct FileMeta {
    pub dentry: Arc<dyn Dentry>,
    pub inode: Arc<dyn Inode>,

    pub pos: AtomicUsize,
    pub flags: SpinNoIrqLock<OpenFlags>,
}

impl FileMeta {
    pub fn new(dentry: Arc<dyn Dentry>, inode: Arc<dyn Inode>) -> Self {
        Self {
            dentry,
            inode,
            pos: AtomicUsize::new(0),
            flags: SpinNoIrqLock::new(OpenFlags::empty()),
        }
    }
}

#[async_trait]
pub trait File: Send + Sync + DowncastSync {
    fn get_meta(&self) -> &FileMeta;

    fn base_read_at(&self, offset: usize, buf: &mut [u8]) -> SyscallResult {
        todo!()
    }

    fn base_write_at(&self, offset: usize, buf: &[u8]) -> SyscallResult {
        todo!()
    }

    /// Read directory entries. This is called by the getdents(2) system call.
    ///
    /// For every call, this function will return an valid entry, or an error.
    /// If it read to the end of directory, it will return an empty entry.
    fn base_read_dir(&self) -> SysResult<Option<DirEntry>> {
        todo!()
    }

    /// Load all dentry and inodes in a directory. Will not advance dir offset.
    fn base_load_dir(&self) -> SysResult<()> {
        todo!()
    }

    fn base_read_link(&self, buf: &mut [u8]) -> SyscallResult {
        todo!()
    }

    fn flush(&self) -> SysResult<usize> {
        todo!()
    }

    fn ioctl(&self, _cmd: usize, _arg: usize) -> SyscallResult {
        Err(SysError::ENOTTY)
    }

    async fn poll(&self, events: PollEvents) -> SysResult<PollEvents> {
        let mut res = PollEvents::empty();
        if events.contains(PollEvents::POLLIN) {
            res |= PollEvents::POLLIN;
        }
        if events.contains(PollEvents::POLLOUT) {
            res |= PollEvents::POLLOUT;
        }
        Ok(res)
    }

    fn inode(&self) -> Arc<dyn Inode> {
        self.get_meta().inode.clone()
    }

    fn itype(&self) -> InodeType {
        self.get_meta().inode.inotype()
    }

    /// Called when the VFS needs to move the file position index.
    ///
    /// Return the result offset.
    fn seek(&self, pos: SeekFrom) -> SyscallResult {
        let mut res_pos = self.pos();
        match pos {
            SeekFrom::Current(off) => {
                if off < 0 {
                    res_pos -= off.abs() as usize;
                } else {
                    res_pos += off as usize;
                }
            }
            SeekFrom::Start(off) => {
                res_pos = off as usize;
            }
            SeekFrom::End(off) => {
                let size = self.size();
                if off < 0 {
                    res_pos = size - off.abs() as usize;
                } else {
                    res_pos = size + off as usize;
                }
            }
        }
        self.set_pos(res_pos);
        Ok(res_pos)
    }

    fn pos(&self) -> usize {
        self.get_meta().pos.load(Ordering::Relaxed)
    }

    fn set_pos(&self, pos: usize) {
        self.get_meta().pos.store(pos, Ordering::Relaxed)
    }

    fn dentry(&self) -> Arc<dyn Dentry> {
        self.get_meta().dentry.clone()
    }

    fn super_block(&self) -> Arc<dyn SuperBlock> {
        self.get_meta().dentry.superblock().expect("fix me")
    }

    fn size(&self) -> usize {
        self.get_meta().inode.size()
    }

    async fn readlink(&self, buf: &mut [u8]) -> SyscallResult {
        self.base_read_link(buf)
    }

    fn base_ls(&self, path: String) {
        todo!()
    }
}

impl dyn File {
    pub fn flags(&self) -> OpenFlags {
        *self.get_meta().flags.lock()
    }

    pub fn set_flags(&self, flags: OpenFlags) {
        *self.get_meta().flags.lock() = flags;
    }

    /// Read at an `offset`, and will fill `buf` until `buf` is full or eof is
    /// reached. Will not advance offset.
    ///
    /// Returns count of bytes actually read or an error.
    pub fn read_at(&self, offset: usize, buf: &mut [u8]) -> SyscallResult {
        log::info!(
            "[File::read] file {}, offset {offset}, buf len {}",
            self.dentry().path(),
            buf.len()
        );
        let mut buf = buf;
        let mut count = 0;
        let mut offset = offset;
        let inode = self.inode();
        if !(inode.inotype().is_reg() || inode.inotype().is_block_device()) {
            log::debug!("[File::read] read without pages");
            let count = self.base_read_at(offset, buf)?;
            return Ok(count);
        };
        let pages = inode.page_cache();
        log::debug!("[File::read] read with address_space");
        while !buf.is_empty() && offset < self.size() {
            let offset_aligned = offset & !(PAGE_SIZE - 1);
            let offset_in_page = offset - offset_aligned;
            let len = if let Some(page) = pages.get_page(offset_aligned) {
                log::trace!("[File::read] offset {offset_aligned} cached in address space");
                let len = cmp::min(buf.len(), PAGE_SIZE - offset_in_page).min(self.size() - offset);
                buf[0..len]
                    .copy_from_slice(&page.as_mut_slice()[offset_in_page..offset_in_page + len]);
                len
            } else {
                log::trace!("[File::read] offset {offset_aligned} not cached in address space");
                let page = Page::build()?;
                let len = self.base_read_at(offset_aligned, page.as_mut_slice())?;
                if len == 0 {
                    log::warn!("[File::read] reach file end");
                    break;
                }
                let len = cmp::min(buf.len(), len);
                buf[0..len]
                    .copy_from_slice(&page.as_mut_slice()[offset_in_page..offset_in_page + len]);
                pages.insert_page(offset_aligned, page);
                len
            };
            log::trace!("[File::read] read count {len}, buf len {}", buf.len());
            count += len;
            offset += len;
            buf = &mut buf[len..];
        }
        log::info!("[File::read] read count {count}");
        Ok(count)
    }

    /// Called by write(2) and related system calls.
    ///
    /// On success, the number of bytes written is returned, and the file offset
    /// is incremented by the number of bytes actually written.
    pub fn write_at(&self, offset: usize, buf: &[u8]) -> SyscallResult {
        self.base_write_at(offset, buf)
    }

    /// Read from offset in self, and will fill `buf` until `buf` is full or eof
    /// is reached. Will advance offset.
    pub fn read(&self, buf: &mut [u8]) -> SyscallResult {
        let pos = self.pos();
        let ret = self.read_at(pos, buf)?;
        self.set_pos(pos + ret);
        Ok(ret)
    }

    pub fn write(&self, buf: &[u8]) -> SyscallResult {
        let pos = self.pos();
        debug!("write at pos [{}]", self.pos());
        let ret = self.write_at(pos, buf)?;
        self.set_pos(pos + ret);
        Ok(ret)
    }

    pub fn load_dir(&self) -> SysResult<()> {
        let inode = self.inode();
        if inode.state() == InodeState::Uninit {
            self.base_load_dir()?;
            inode.set_state(InodeState::Synced)
        }
        Ok(())
    }

    pub fn read_dir(&self) -> SysResult<Option<DirEntry>> {
        self.load_dir()?;
        if let Some(sub_dentry) = self
            .dentry()
            .get_meta()
            .children
            .lock()
            .values()
            .filter(|c| !c.is_negative())
            .nth(self.pos())
        {
            self.seek(SeekFrom::Current(1))?;
            let inode = sub_dentry.inode().expect("check me");
            let dirent = DirEntry {
                ino: inode.ino() as u64,
                off: self.pos() as u64,
                itype: inode.inotype(),
                name: sub_dentry.name().to_string(),
            };
            Ok(Some(dirent))
        } else {
            Ok(None)
        }
    }

    /// Read all data from this file synchronously.
    pub fn read_all(&self) -> SysResult<Vec<u8>> {
        log::info!("[File::read_all] file size {}", self.size());
        let mut buf = Vec::with_capacity(self.size());
        self.read_at(0, &mut buf)?;
        Ok(buf)
    }

    pub fn ls(&self, path: String) {
        self.base_ls(path);
    }
}

impl_downcast!(sync File);<|MERGE_RESOLUTION|>--- conflicted
+++ resolved
@@ -4,27 +4,17 @@
 };
 
 use crate::{dentry::Dentry, direntry::DirEntry, inode::Inode, superblock::SuperBlock};
-<<<<<<< HEAD
 use alloc::vec::Vec;
-use alloc::{boxed::Box, sync};
-use alloc::{string::String, sync::Arc};
-=======
-use alloc::boxed::Box;
-use alloc::vec::Vec;
+use alloc::{boxed::Box, string::String};
 use alloc::{string::ToString, sync::Arc};
->>>>>>> f27a148a
 use async_trait::async_trait;
 use config::{
     inode::{InodeState, InodeType},
     mm::PAGE_SIZE,
     vfs::{OpenFlags, PollEvents, SeekFrom},
 };
-<<<<<<< HEAD
-use downcast_rs::{Downcast, DowncastSync, impl_downcast};
+use downcast_rs::{DowncastSync, impl_downcast};
 use log::debug;
-=======
-use downcast_rs::{DowncastSync, impl_downcast};
->>>>>>> f27a148a
 use mm::vm::page_cache::page::Page;
 use mutex::SpinNoIrqLock;
 use systype::{SysError, SysResult, SyscallResult};
@@ -185,6 +175,11 @@
         let mut count = 0;
         let mut offset = offset;
         let inode = self.inode();
+
+        log::debug!("[File::read] read without pages");
+        let count = self.base_read_at(offset, buf)?;
+        return Ok(count);
+
         if !(inode.inotype().is_reg() || inode.inotype().is_block_device()) {
             log::debug!("[File::read] read without pages");
             let count = self.base_read_at(offset, buf)?;
