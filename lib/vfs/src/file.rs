use alloc::boxed::Box;
use alloc::ffi::CString;
use alloc::string::String;
use alloc::sync::Arc;
use alloc::vec::Vec;
use core::sync::atomic::{AtomicUsize, Ordering};

use async_trait::async_trait;
use downcast_rs::{DowncastSync, impl_downcast};

use config::{
    inode::{InodeState, InodeType},
    mm::PAGE_SIZE,
    vfs::{OpenFlags, PollEvents, SeekFrom},
};
use mm::page_cache::page::Page;
use mutex::SpinNoIrqLock;
use systype::error::{SysError, SysResult, SyscallResult};

use crate::{dentry::Dentry, direntry::DirEntry, inode::Inode, superblock::SuperBlock};

/// Data that is common to all files.
pub struct FileMeta {
    /// The dentry that this file is associated with.
    pub dentry: Arc<dyn Dentry>,
    /// The current position in the file.
    pub pos: AtomicUsize,
    /// The flags that are set for this file.
    pub flags: SpinNoIrqLock<OpenFlags>,
}

impl FileMeta {
    /// Creates a new `FileMeta` with the given dentry. Position is set to 0.
    /// The flags are set to empty.
    pub fn new(dentry: Arc<dyn Dentry>) -> Self {
        Self {
            dentry,
            pos: AtomicUsize::new(0),
            flags: SpinNoIrqLock::new(OpenFlags::empty()),
        }
    }
}

#[async_trait]
pub trait File: Send + Sync + DowncastSync {
    /// Returns the metadata of this file.
    fn meta(&self) -> &FileMeta;

    /// Reads data from this file from the given position into the provided buffer.
    ///
    /// Returns the number of bytes read.
    ///
    /// A position beyond the end of the file is not an error. In this case, this function
    /// should return 0 as the number of bytes read.
    ///
    /// This function should be implemented by an underlying file system for every file
    /// type it supports to read from. For example, a file system that supports regular
    /// files should implement this function to read data from a regular file, and a file
    /// system that supports null files should implement this function to always fill the
    /// buffer with zeros.
    async fn base_read(&self, _buf: &mut [u8], _pos: usize) -> SysResult<usize> {
        panic!(
            "`base_read` is not supported for this file: {}",
            self.dentry().path()
        );
    }

    /// Writes data to this file from the provided buffer at the given offset.
    ///
    /// This function should be implemented by an underlying file system for every file
    /// type it supports to write to. For example, a file system that supports regular
    /// files should implement this function to write data to a regular file, and a file
    /// system that supports null files should implement this function to always discard
    /// the data in the buffer (i.e., do nothing).
    async fn base_write(&self, _buf: &[u8], _pos: usize) -> SysResult<usize> {
        panic!(
            "`base_write` is not supported for this file: {}",
            self.dentry().path()
        );
    }

    /// Read directory entries. This is called by the getdents(2) system call.
    ///
    /// For every call, this function will return an valid entry, or an error.
    /// If it read to the end of directory, it will return an empty entry.
    #[deprecated = "Legacy function from Phoenix OS."]
    fn base_read_dir(&self) -> SysResult<Option<DirEntry>> {
        panic!(
            "`base_read_dir` is not supported for this file: {}",
            self.dentry().path()
        );
    }

    /// Reads the content of a symbolic link.
    ///
    /// Returns the number of bytes read.
    fn base_readlink(&self, _buf: &mut [u8]) -> SysResult<usize> {
        panic!(
            "`base_readlink` is not supported for this file: {}",
            self.dentry().path()
        );
    }

    /// Reads directory entries of this file, and creates child [`Dentry`]s for them.
    ///
    /// `self` must be a directory file.
    fn base_load_dir(&self) -> SysResult<()> {
        panic!(
            "`base_load_dir` is not supported for this file: {}",
            self.dentry().path()
        );
    }

    #[deprecated = "Legacy function from Phoenix OS."]
    fn flush(&self) -> SysResult<usize> {
        todo!()
    }

    fn inode(&self) -> Arc<dyn Inode> {
        self.meta().dentry.inode().unwrap()
    }

    /// Seeks to the given position in the file.
    ///
    /// Returns the result offset.
    ///
    /// lseek() allows the file offset to be set beyond the end of the file (but
    /// this does not change the size of the file). If data is later written at
    /// this point, subsequent reads of the data in the gap (a "hole") return
    /// null bytes ('\0') until data is actually written into the gap.
    // TODO: On Linux, using lseek() on a terminal device fails with the error
    // ESPIPE. However, many function will use this Seek.
    fn seek(&self, pos: SeekFrom) -> SysResult<usize> {
        let mut res_pos = self.pos();
        match pos {
            SeekFrom::Current(off) => {
                if off < 0 {
                    if res_pos as i64 - off.abs() < 0 {
                        return Err(SysError::EINVAL);
                    }
                    res_pos -= off.unsigned_abs() as usize;
                } else {
                    res_pos += off as usize;
                }
            }
            SeekFrom::Start(off) => {
                res_pos = off as usize;
            }
            SeekFrom::End(off) => {
                let size = self.size();
                if off < 0 {
                    res_pos = size - off.unsigned_abs() as usize;
                } else {
                    res_pos = size + off as usize;
                }
            }
        }
        self.set_pos(res_pos);
        Ok(res_pos)
    }

    fn pos(&self) -> usize {
        self.meta().pos.load(Ordering::Relaxed)
    }

    fn set_pos(&self, pos: usize) {
        self.meta().pos.store(pos, Ordering::Relaxed)
    }

    fn dentry(&self) -> Arc<dyn Dentry> {
        self.meta().dentry.clone()
    }

    fn superblock(&self) -> Arc<dyn SuperBlock> {
        self.meta().dentry.superblock().unwrap()
    }

    fn size(&self) -> usize {
        self.meta().dentry.inode().unwrap().size()
    }

    fn flags(&self) -> OpenFlags {
        *self.meta().flags.lock()
    }

    fn set_flags(&self, flags: OpenFlags) {
        *self.meta().flags.lock() = flags;
    }

    fn ioctl(&self, _cmd: usize, _arg: usize) -> SyscallResult {
        Err(SysError::ENOTTY)
    }

<<<<<<< HEAD
    fn dev_id(&self) -> (u8, u8) {
        let inode = self.inode();
        let dev_id = inode.dev_id();
        let major = (dev_id >> 8) as u8;
        let minor = (dev_id & 0xFF) as u8;
        (major, minor)
    }

=======
>>>>>>> 8af5a67a
    /// Given interested events, keep track of these events and return events
    /// that is ready.
    async fn base_poll(&self, events: PollEvents) -> PollEvents {
        let mut res = PollEvents::empty();
        if events.contains(PollEvents::IN) {
            res |= PollEvents::IN;
        }
        if events.contains(PollEvents::OUT) {
            res |= PollEvents::OUT;
        }
        res
    }
}

impl dyn File {
    /// Creates a `File` object pointing to dentry `self` and returns it.
    ///
    /// Returns an `ENOENT` error if this dentry is a negative dentry.
    pub fn open(dentry: Arc<dyn Dentry>) -> SysResult<Arc<dyn File>> {
        if dentry.is_negative() {
            log::debug!("dentry {} is negative", dentry.path());
            return Err(SysError::ENOENT);
        }
        Arc::clone(&dentry).base_open()
    }

    /// Reads data from the file.
    ///
    /// This function reads data from the file starting at the current position,
    /// tring to read as much data as possible into the provided buffer.
    ///
    /// This function will update the file position to the end of the data read.
    ///
    /// `self` must not be a directory file. Instead, call [`File::base_read_dir`] to
    /// read directory entries.
    ///
    /// Returns the number of bytes read.
    pub async fn read(&self, buf: &mut [u8]) -> SysResult<usize> {
        let inode = self.inode();
        let position = self.pos();

        // log::error!("[read] {} {}", self.dentry().path(), inode.get_meta().ino);

        let bytes_read =
            if inode.inotype() == InodeType::File && self.dentry().inode().unwrap().dev_id().0 != 0 {
                self.read_through_page_cache(buf, position).await?
            } else {
                self.base_read(buf, position).await?
            };

        // log::trace!("read len = {}", bytes_read);
        self.set_pos(position + bytes_read);
        Ok(bytes_read)
    }

    /// Reads a page from the file at the given position, and returns a [`Page`]
    /// pointing to the page in the file's page cache.
    ///
    /// This function tries to get the page from the page cache. If the page is not
    /// cached, it will create a new [`Page`] in the page cache and read data from
    /// the underlying file system into the page. If part of the page is beyond the
    /// end of the file, this part of the page will be filled with zeros.
    ///
    /// `pos` must be aligned to the page size.
    ///
    /// This function does not update the file position.
    ///
    /// # Note
    /// Consider change this function to a method of `PageCache` instead of `File`.
    pub async fn read_page(&self, pos: usize) -> SysResult<Arc<Page>> {
        debug_assert!(pos % PAGE_SIZE == 0);

        let inode = self.inode();
        let page_cache = inode.page_cache();
        if let Some(page) = page_cache.get_page(pos) {
            return Ok(page);
        }

        let page = Arc::new(Page::build()?);
        let bytes_read = self.base_read(page.as_mut_slice(), pos).await?;
        page.as_mut_slice()[bytes_read..].fill(0);
        page_cache.insert_page(pos, Arc::clone(&page));
        Ok(page)
    }

    /// A helper function which reads data starting from the given position from a file
    /// that has a page cache.
    ///
    /// This function tries to read data by page from the page cache. If the page is not
    /// cached, it will create a new [`Page`] in the page cache and try to read data from
    /// the underlying file system into the page.
    ///
    /// This function does not update the file position.
    ///
    /// Returns the number of bytes read.
    async fn read_through_page_cache(&self, mut buf: &mut [u8], pos: usize) -> SysResult<usize> {
        let size = self.size();
        let mut cur_pos = pos;
        while !buf.is_empty() && cur_pos < size {
            let page_pos = cur_pos / PAGE_SIZE * PAGE_SIZE;
            let page_offset = cur_pos % PAGE_SIZE;
            let page = self.read_page(page_pos).await?;
            let len = buf.len().min(size - cur_pos).min(PAGE_SIZE - page_offset);
            buf[0..len].copy_from_slice(&page.as_slice()[page_offset..page_offset + len]);
            cur_pos += len;
            buf = &mut buf[len..];
        }
        Ok(cur_pos - pos)
    }

    /// Writes data to the file.
    ///
    /// This function writes data to the file starting at the current position, trying to
    /// write as much data as possible from the provided buffer. If `O_APPEND` is set
    /// for the file, the file position will be set to the end of the file before
    /// writing.
    ///
    /// This function updates the file position to the end of the data written, and
    /// updates the file size if the data written extends beyond the current end of the
    /// file.
    ///
    /// `self` must not be a directory file. Instead, call [`File::todo`] to
    /// write data to a directory file.
    ///
    /// Returns the number of bytes written.
    pub async fn write(&self, buf: &[u8]) -> SysResult<usize> {
        if !self.flags().writable() {
            log::error!(
                "[File::write] path: {}, flags: {:?}",
                self.dentry().path(),
                self.flags()
            );
            return Err(SysError::EBADF);
        }
        if self.flags().contains(OpenFlags::O_APPEND) {
            self.set_pos(self.size());
        }

        let inode = self.inode();
        let size = self.size();
        let position = self.pos();

        if position > size && inode.inotype() == InodeType::BlockDevice {
            log::error!("write at {:#x} when size is {:#X}", position, size);
            return Err(SysError::ENOSPC);
        }

        if position > size && inode.inotype() == InodeType::File {
            unimplemented!("Holes are not supported yet");
        }

        let bytes_written =
            if inode.inotype() == InodeType::File && self.dentry().inode().unwrap().dev_id().0 != 0 {
                self.write_through_page_cache(buf, position).await?
            } else {
                self.base_write(buf, position).await?
            };
        let new_position = position + bytes_written;

        self.set_pos(new_position);
        if inode.inotype() != InodeType::BlockDevice {
            inode.set_size(usize::max(inode.size(), new_position));
        }
        inode.set_state(InodeState::DirtyAll);

        Ok(bytes_written)
    }

    /// A helper function which writes data starting from the given position to a file
    /// that has a page cache.
    ///
    /// This function tries to write data by page to the page cache. If the page is not
    /// cached, it will create a new [`Page`] in the page cache and try to write data to
    /// the underlying file system into the page. If the page does not exist, it will
    /// create a new zeroed page and write data to it.
    ///
    /// This function does not update the file position and the file size.
    ///
    /// Returns the number of bytes written.
    async fn write_through_page_cache(&self, mut buf: &[u8], pos: usize) -> SysResult<usize> {
        let mut cur_pos = pos;
        while !buf.is_empty() {
            let page_pos = cur_pos / PAGE_SIZE * PAGE_SIZE;
            let page_offset = cur_pos % PAGE_SIZE;
            let page = self.read_page(page_pos).await?;
            let len = buf.len().min(PAGE_SIZE - page_offset);
            page.as_mut_slice()[page_offset..page_offset + len].copy_from_slice(&buf[0..len]);
            cur_pos += len;
            buf = &buf[len..];
        }
        Ok(cur_pos - pos)
    }

    /// Given interested events, keep track of these events and return events
    /// that is ready.
    pub async fn poll(&self, events: PollEvents) -> PollEvents {
        // unimplemented!();
        // log::info!("[File::poll] path:{}", self.dentry().path());
        self.base_poll(events).await
    }

    /// Reads directory entries of this file, and creates child [`Dentry`]s for them.
    /// If the directory is already loaded, this function does nothing.
    ///
    /// `self` must be a directory file.
    pub fn load_dir(&self) -> SysResult<()> {
        debug_assert!(self.inode().inotype() == InodeType::Dir);
        let inode = self.inode();
        if inode.state() == InodeState::Uninit {
            self.base_load_dir()?;
            inode.set_state(InodeState::Synced)
        }
        Ok(())
    }

    /// Reads directory entries from this file into the provided buffer.
    pub fn read_dir(&self, buf: &mut [u8]) -> SysResult<usize> {
        self.load_dir()?;

        #[derive(Debug, Clone, Copy)]
        #[repr(C)]
        struct LinuxDirent64 {
            d_ino: u64,
            d_off: u64,
            d_reclen: u16,
            d_type: u8,
            // d_name follows here, which will be written later
        }
        let buf_len = buf.len();
        // NOTE: We can not use `size_of` directly, because
        // `size_of::<LinuxDirent64>` equals 24, which is not what we want.
        const LEN_BEFORE_NAME: usize = 19;
        let mut writen_len = 0;
        let mut buf_it = buf;
        log::debug!("[read_dir] start");
        for dentry in self
            .dentry()
            .get_meta()
            .children
            .lock()
            .values()
            .skip(self.pos())
        {
            if dentry.is_negative() {
                self.seek(SeekFrom::Current(1))?;
                continue;
            }
            // align to 8 bytes
            let c_name_len = dentry.name().len() + 1;
            let rec_len = (LEN_BEFORE_NAME + c_name_len + 7) & !0x7;
            let inode = dentry.inode().unwrap();
            let linux_dirent = LinuxDirent64 {
                d_ino: inode.ino() as u64,
                d_off: self.pos() as u64,
                d_type: inode.inotype() as u8,
                d_reclen: rec_len as u16,
            };

            if writen_len + rec_len > buf_len {
                break;
            }

            self.seek(SeekFrom::Current(1))?;
            let ptr = buf_it.as_mut_ptr() as *mut LinuxDirent64;
            unsafe {
                ptr.copy_from_nonoverlapping(&linux_dirent, 1);
            }
            buf_it[LEN_BEFORE_NAME..LEN_BEFORE_NAME + c_name_len - 1]
                .copy_from_slice(dentry.name().as_bytes());
            buf_it[LEN_BEFORE_NAME + c_name_len - 1] = b'\0';

            buf_it = &mut buf_it[rec_len..];
            writen_len += rec_len;
        }
        log::debug!("[read_dir] read {writen_len} bytes");
        Ok(writen_len)
    }

    /// Reads the content of a symbolic link.
    ///
    /// Returns the number of bytes read.
    pub fn readlink(&self) -> SysResult<String> {
        let mut path_buf: Vec<u8> = vec![0; 512];
        let len = self.base_readlink(&mut path_buf)?;
        path_buf.truncate(len);
        let path = CString::new(path_buf).unwrap().into_string().unwrap();
        Ok(path)
    }

    /// Copies data from `src` file to `self` (destination file), using the most direct
    /// read/write methods available.
    ///
    /// # Arguments
    /// * `src` - The source file to copy from.
    /// * `src_off` - Optional mutable reference to the source offset. If `None`, use and update the file's current offset.
    /// * `dst_off` - Optional mutable reference to the destination offset. If `None`, use and update the file's current offset.
    /// * `len` - The maximum number of bytes to copy.
    ///
    /// Returns the number of bytes copied, or an error.
    pub async fn copy_file_range(
        &self,
        src: &dyn File,
        src_off: Option<&mut u64>,
        dst_off: Option<&mut u64>,
        len: usize,
    ) -> SysResult<usize> {
        let mut total = 0;
        let buf_size = 4096;
        let mut buf = vec![0; buf_size];

        let mut src_offset = src_off.as_ref().map(|r| **r);
        let mut dst_offset = dst_off.as_ref().map(|r| **r);

        while total < len {
            let to_read = core::cmp::min(buf_size, len - total);

            // --- Source read ---
            let n = if let Some(ref mut off) = src_offset {
                let n = src.base_read(&mut buf[..to_read], *off as usize).await?;
                *off += n as u64;
                n
            } else {
                src.read(&mut buf[..to_read]).await?
            };
            if n == 0 {
                break;
            }

            // --- Destination write ---
            let m = if let Some(ref mut off) = dst_offset {
                let m = self.base_write(&buf[..n], *off as usize).await?;
                *off += m as u64;
                m
            } else {
                self.write(&buf[..n]).await?
            };
            total += m;
            if m < n {
                break;
            }
        }

        // Update offsets if they were provided
        if let Some(off) = src_off {
            if let Some(new_off) = src_offset {
                *off = new_off;
            }
        }
        if let Some(off) = dst_off {
            if let Some(new_off) = dst_offset {
                *off = new_off;
            }
        }

        Ok(total)
    }
}

impl_downcast!(sync File);

mod elf_impls {
    //! This module contains implementations of the [`elf::io::Read`] and [`elf::io::Seek`]
    //! traits for the [`File`] trait. It allows the [`elf`] crate to create an [`ElfStream`]
    //! which reads ELF file data from an underlying [`File`].

    use elf::io::{Read, Seek, SeekFrom as ElfSeekFrom};
    use elf::parse::IOError;
    use elf::parse::ParseError;

    use config::vfs::SeekFrom;
    use osfuture::block_on;
    use systype::error::SysError;

    use super::File;

    impl Read for &dyn File {
        fn read(&mut self, buf: &mut [u8]) -> Result<usize, ParseError> {
            let res = block_on(async { <dyn File>::read(&**self, buf).await });
            let bytes_read = res.map_err(|e| match e {
                SysError::EINTR => ParseError::IOError(IOError::Interrupted),
                _ => ParseError::IOError(IOError::UnexpectedEof),
            })?;
            Ok(bytes_read)
        }
    }

    impl Seek for &dyn File {
        fn seek(&mut self, pos: elf::io::SeekFrom) -> Result<u64, ParseError> {
            let pos = match pos {
                ElfSeekFrom::Start(n) => SeekFrom::Start(n),
                ElfSeekFrom::Current(n) => SeekFrom::Current(n),
                ElfSeekFrom::End(n) => SeekFrom::End(n),
            };
            let res = <dyn File>::seek(&**self, pos).map_err(|e| match e {
                SysError::EINTR => ParseError::IOError(IOError::Interrupted),
                _ => ParseError::IOError(IOError::UnexpectedEof),
            })?;
            Ok(res as u64)
        }
    }
}<|MERGE_RESOLUTION|>--- conflicted
+++ resolved
@@ -191,17 +191,6 @@
         Err(SysError::ENOTTY)
     }
 
-<<<<<<< HEAD
-    fn dev_id(&self) -> (u8, u8) {
-        let inode = self.inode();
-        let dev_id = inode.dev_id();
-        let major = (dev_id >> 8) as u8;
-        let minor = (dev_id & 0xFF) as u8;
-        (major, minor)
-    }
-
-=======
->>>>>>> 8af5a67a
     /// Given interested events, keep track of these events and return events
     /// that is ready.
     async fn base_poll(&self, events: PollEvents) -> PollEvents {
