use alloc::{
    collections::btree_map::BTreeMap,
    string::{String, ToString},
    sync::{Arc, Weak},
    vec::Vec,
};

use downcast_rs::{DowncastSync, impl_downcast};

use config::{
    inode::{InodeMode, InodeState, InodeType},
    vfs::AccessFlags,
};
use mm::page_cache::PageCache;
use mutex::SpinNoIrqLock;
use systype::{
    error::{SysError, SysResult},
    time::TimeSpec,
};

use crate::{fanotify::FanotifyEntry, file::File, stat::Stat, superblock::SuperBlock};

/// Data that is common to all inodes.
pub struct InodeMeta {
    /// Inode number of the inode in its filesystem.
    pub ino: i32,
    /// Reference to the superblock of the filesystem this inode belongs to.
    pub superblock: Arc<dyn SuperBlock>,
    /// Page cache for the inode. If the inode is not a regular file or a block
    /// device, this field is not used.
    pub page_cache: PageCache,
    /// Interior mutable data of the inode.
    pub inner: SpinNoIrqLock<InodeMetaInner>,
}

pub struct InodeMetaInner {
    /// Mode of the inode.
    ///
    /// This includes the type of the inode (regular file, directory, etc.),
    /// and group/user permissions.
    pub mode: InodeMode,
    /// Size of a file in bytes.
    pub size: usize,
    /// Link count.
    pub nlink: usize,
    /// Last access time.
    pub atime: TimeSpec,
    /// Last modification time.
    pub mtime: TimeSpec,
    /// Last status change time.
    pub ctime: TimeSpec,
    /// State of the inode.
    pub state: InodeState,
    /// uid of the inode.
    pub uid: u32,
    /// gid of the inode.
    pub gid: u32,
    /// user define
    pub xattrs: BTreeMap<String, Vec<u8>>,
    /// String that contains the symlink target.
    ///
    /// This is only used for simplefs for now! Don't use it in other filesystems.
    pub symlink: Option<String>,
<<<<<<< HEAD
    /// Registered fanotify entries on this inode.
    pub fanotify_entries: Vec<Weak<FanotifyEntry>>,
    /// open file
    ///
    /// why this is important? now, we can not access file or dentry through inode.
    pub file: Option<Arc<dyn File>>,
=======
>>>>>>> 6d2b4d1e
}

impl InodeMeta {
    /// Creates a default inode metadata. The caller should fill each field after this call.
    pub fn new(ino: i32, superblock: Arc<dyn SuperBlock>) -> Self {
        Self {
            ino,
            superblock,
            page_cache: PageCache::default(),
            inner: SpinNoIrqLock::new(InodeMetaInner {
                mode: InodeMode::empty(),
                size: 0,
                nlink: 0,
                atime: TimeSpec::default(),
                mtime: TimeSpec::default(),
                ctime: TimeSpec::default(),
                state: InodeState::Uninit,
                uid: 0,
                gid: 0,
                xattrs: BTreeMap::new(),
                symlink: None,
<<<<<<< HEAD
                fanotify_entries: Vec::new(),
                file: None,
=======
>>>>>>> 6d2b4d1e
            }),
        }
    }
}

impl Drop for InodeMeta {
    fn drop(&mut self) {
        match self.inner.lock().state {
            InodeState::Uninit => {}
            InodeState::DirtyInode | InodeState::DirtyData | InodeState::DirtyAll => {
                log::trace!("Drop inode {} with dirty state", self.ino);
                // TODO: flush dirty data
            }
            InodeState::Synced => {}
        }
    }
}

impl InodeMetaInner {
    pub fn set_xattr(&mut self, name: &str, value: &[u8], flags: i32) -> SysResult<()> {
        let exists = self.xattrs.contains_key(name);
        match flags {
            1 if exists => return Err(SysError::EEXIST),
            2 if !exists => return Err(SysError::ENODATA),
            _ => {}
        }
        self.xattrs.insert(name.to_string(), value.to_vec());
        Ok(())
    }

    pub fn get_xattr(&self, name: &str) -> SysResult<&[u8]> {
        self.xattrs
            .get(name)
            .map(|v| v.as_slice())
            .ok_or(SysError::ENODATA)
    }

    pub fn remove_xattr(&mut self, name: &str) -> SysResult<()> {
        if self.xattrs.remove(name).is_some() {
            Ok(())
        } else {
            Err(SysError::ENODATA)
        }
    }
}

pub trait Inode: Send + Sync + DowncastSync {
    fn get_meta(&self) -> &InodeMeta;

    fn get_attr(&self) -> SysResult<Stat>;

    fn get_uid(&self) -> u32 {
        self.get_meta().inner.lock().uid
    }

    fn get_gid(&self) -> u32 {
        self.get_meta().inner.lock().gid
    }

    fn ino(&self) -> i32 {
        self.get_meta().ino
    }

    fn inotype(&self) -> InodeType {
        self.get_meta().inner.lock().mode.to_type()
    }

    fn size(&self) -> usize {
        self.get_meta().inner.lock().size
    }

    fn dev_id_as_u64(&self) -> u64 {
        self.get_attr().unwrap().st_dev
    }

    // Returns the device ID as a tuple of (major, minor).
    fn dev_id(&self) -> (u32, u32) {
        let dev_id = self.dev_id_as_u64();
        (dev_id as u32 >> 8, dev_id as u32 & 0xFF)
    }

    fn symlink_target(&self) -> String {
        self.get_meta().inner.lock().symlink.clone().unwrap()
    }

    fn set_size(&self, size: usize) {
        self.get_meta().inner.lock().size = size;
    }

    fn state(&self) -> InodeState {
        self.get_meta().inner.lock().state
    }

    fn set_nlink(&self, nlink: usize) {
        self.get_meta().inner.lock().nlink = nlink;
    }

    fn set_time(&self, ts: TimeSpec) {
        self.get_meta().inner.lock().atime = ts;
        self.get_meta().inner.lock().ctime = ts;
        self.get_meta().inner.lock().mtime = ts;
    }

    fn set_state(&self, state: InodeState) {
        self.get_meta().inner.lock().state = state;
    }

    fn set_inotype(&self, inotype: InodeType) {
        self.get_meta().inner.lock().mode = InodeMode::from_type(inotype);
    }

    fn set_mode(&self, mode: InodeMode) {
        self.get_meta().inner.lock().mode = mode;
    }

    fn set_uid(&self, uid: u32) {
        self.get_meta().inner.lock().uid = uid;
    }

    fn set_gid(&self, gid: u32) {
        self.get_meta().inner.lock().gid = gid;
    }

    fn set_symlink_target(&self, target: &str) {
        self.get_meta().inner.lock().symlink = Some(target.to_string());
    }

    fn superblock(&self) -> Arc<dyn SuperBlock> {
        Arc::clone(&self.get_meta().superblock)
    }

    fn page_cache(&self) -> &PageCache {
        &self.get_meta().page_cache
    }

    fn set_xattr(&self, name: &str, value: &[u8], flags: i32) -> SysResult<()> {
        self.get_meta().inner.lock().set_xattr(name, value, flags)
    }

    fn get_xattr(&self, name: &str) -> SysResult<Vec<u8>> {
        self.get_meta()
            .inner
            .lock()
            .get_xattr(name)
            .map(|v| v.to_vec())
    }

    fn remove_xattr(&self, name: &str) -> SysResult<()> {
        self.get_meta().inner.lock().remove_xattr(name)
    }

    fn check_permission(&self, euid: u32, egid: u32, groups: &[u32], access: AccessFlags) -> bool {
        let meta = self.get_meta().inner.lock();
        let mode = meta.mode.bits();

        if euid == 0 {
            if access.contains(AccessFlags::X_OK) && mode & 0o111 == 0 {
                return false;
<<<<<<< HEAD
=======
            } else {
                return true;
>>>>>>> 6d2b4d1e
            }
        }

        let is_owner = euid == meta.uid;
        let is_group = egid == meta.gid || groups.contains(&meta.gid);

        let (r, w, x) = if is_owner {
            (0o400, 0o200, 0o100)
        } else if is_group {
            (0o040, 0o020, 0o010)
        } else {
            (0o004, 0o002, 0o001)
        };

        if access.contains(AccessFlags::R_OK) && (mode & r == 0) {
            return false;
        }
        if access.contains(AccessFlags::W_OK) && (mode & w == 0) {
            return false;
        }
        if access.contains(AccessFlags::X_OK) && (mode & x == 0) {
            return false;
        }
        true
    }
}

impl_downcast!(sync Inode);<|MERGE_RESOLUTION|>--- conflicted
+++ resolved
@@ -61,15 +61,8 @@
     ///
     /// This is only used for simplefs for now! Don't use it in other filesystems.
     pub symlink: Option<String>,
-<<<<<<< HEAD
     /// Registered fanotify entries on this inode.
     pub fanotify_entries: Vec<Weak<FanotifyEntry>>,
-    /// open file
-    ///
-    /// why this is important? now, we can not access file or dentry through inode.
-    pub file: Option<Arc<dyn File>>,
-=======
->>>>>>> 6d2b4d1e
 }
 
 impl InodeMeta {
@@ -91,11 +84,7 @@
                 gid: 0,
                 xattrs: BTreeMap::new(),
                 symlink: None,
-<<<<<<< HEAD
                 fanotify_entries: Vec::new(),
-                file: None,
-=======
->>>>>>> 6d2b4d1e
             }),
         }
     }
@@ -254,11 +243,8 @@
         if euid == 0 {
             if access.contains(AccessFlags::X_OK) && mode & 0o111 == 0 {
                 return false;
-<<<<<<< HEAD
-=======
             } else {
                 return true;
->>>>>>> 6d2b4d1e
             }
         }
 
