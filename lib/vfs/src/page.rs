--- conflicted
+++ resolved
@@ -51,25 +51,6 @@
         })
     }
 
-<<<<<<< HEAD
-    /// Creates a new [`Page`] from an existing [`FrameTracker`].
-    pub fn from_frame(frame: FrameTracker) -> Self {
-        Self {
-            frame: SyncUnsafeCell::new(frame),
-=======
-    pub fn copy_from(&self, another: &Page) {
-        fn usize_array(ppn: &PhysPageNum) -> &'static mut [usize] {
-            let va: VirtAddr = ppn.to_vpn_kernel().into();
-            unsafe {
-                core::slice::from_raw_parts_mut(
-                    va.to_usize() as *mut usize,
-                    PAGE_SIZE / size_of::<usize>(),
-                )
-            }
->>>>>>> 57028d88
-        }
-    }
-
     /// Copies the contents of another [`Page`] into this [`Page`].
     pub fn copy_from_page(&self, another: &Page) {
         let dst = self.as_mut_slice();
