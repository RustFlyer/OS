--- conflicted
+++ resolved
@@ -4,12 +4,7 @@
 extern crate alloc;
 extern crate user_lib;
 
-<<<<<<< HEAD
 use user_lib::{fork, loongarch_init, println, software_init, usershell, waitpid};
-=======
-#[allow(unused)]
-use user_lib::{fork, loongarch_init, software_init, usershell, waitpid};
->>>>>>> c6d58230
 
 #[unsafe(no_mangle)]
 fn main() {
