--- conflicted
+++ resolved
@@ -6,31 +6,18 @@
 use user_lib::loongarch_init;
 #[allow(unused_imports)]
 use user_lib::{chdir, execve, exit, fork, mkdir, println, setuid, wait, waitpid};
-use user_lib::{loongarch_init, runltp_lagl, runltp_laml};
+use user_lib::{runltp_lagl, runltp_laml};
 
 const TESTCASES: &[&str] = &[
-<<<<<<< HEAD
-    // "basic_testcode.sh",
-    // "busybox_testcode.sh",
-    // "libctest_testcode.sh",
-    // "lua_testcode.sh",
-=======
     "basic_testcode.sh",
     "busybox_testcode.sh",
     "libctest_testcode.sh",
     "lua_testcode.sh",
->>>>>>> c6d58230
     // "iozone_testcode.sh",
     // "cyclictest_testcode.sh",
     // "libcbench_testcode.sh",
     // "lmbench_testcode.sh",
     // "netperf_testcode.sh",
-<<<<<<< HEAD
-    "copy-file-range_testcode.sh",
-    "interrupts_testcode.sh",
-    "splice_testcode.sh",
-=======
->>>>>>> c6d58230
 ];
 
 fn run_test(cmd: &str) {
