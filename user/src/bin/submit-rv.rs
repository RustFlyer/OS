--- conflicted
+++ resolved
@@ -5,25 +5,9 @@
 use user_lib::riscv_init;
 #[allow(unused_imports)]
 use user_lib::{chdir, execve, exit, fork, mkdir, println, setuid, wait, waitpid};
-use user_lib::{riscv_init, runltp_rvgl, runltp_rvml};
+use user_lib::{runltp_rvgl, runltp_rvml};
 
 const TESTCASES: &[&str] = &[
-<<<<<<< HEAD
-    // "basic_testcode.sh",
-    // "busybox_testcode.sh",
-    // "libctest_testcode.sh",
-    // "lua_testcode.sh",
-    // "iozone_testcode.sh",
-    // "cyclictest_testcode.sh",
-    // "libcbench_testcode.sh",
-    // "lmbench_testcode.sh",
-    // "netperf_testcode.sh",
-    "copy-file-range_testcode.sh",
-    "interrupts_testcode.sh",
-    "splice_testcode.sh",
-];
-
-=======
     "basic_testcode.sh",
     "busybox_testcode.sh",
     "libctest_testcode.sh",
@@ -44,7 +28,6 @@
     }
 }
 
->>>>>>> c6d58230
 fn run_test(cmd: &str) {
     if fork() == 0 {
         execve("./busybox", &["./busybox", "sh", cmd], &[]);
