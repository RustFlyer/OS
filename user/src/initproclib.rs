--- conflicted
+++ resolved
@@ -3,13 +3,8 @@
 use core::str::from_utf8;
 
 use crate::{
-<<<<<<< HEAD
     chdir, close, console::getchar, dup, execve, exit, fork, getcwd, getdents, ltpauto, mkdir,
     open, print, println, waitpid,
-=======
-    chdir, close, console::getchar, dup, execve, exit, faccessat, fork, getcwd, getdents, mkdir, open, print,
-    println, waitpid,
->>>>>>> 2ca9569f
 };
 
 use alloc::{
@@ -495,46 +490,8 @@
         new_link("/lib/ld-musl-riscv64.so.1", "/lib/libc.musl-riscv64.so.1");
         new_link("/lib/ld-musl-riscv64.so.1", "/lib/libc.so");
     }
-<<<<<<< HEAD
     #[cfg(target_arch = "loongarch64")]
     {
-        run_cmd("./busybox ln -s /lib/ld-musl-loongarch64.so.1 /lib/libc.musl-loongarch64.so.1");
-        run_cmd("./busybox ln -s /lib/ld-musl-loongarch64.so.1 /lib/libc.so");
-    }
-
-    run_cmd("./busybox ln -s /lib/libcc1.so.0.0.0 /lib/libcc1.so");
-    run_cmd("./busybox ln -s /lib/libmagic.so.1.0.0 /lib/libmagic.so.1");
-    run_cmd("./busybox ln -s /lib/libctf-nobfd.so.0.0.0 /lib/libctf-nobfd.so.0");
-    run_cmd("./busybox ln -s /lib/libcp1plugin.so.0.0.0 /lib/libcp1plugin.so.0");
-    run_cmd("./busybox ln -s /lib/libgomp.so.1.0.0 /lib/libgomp.so.1");
-    run_cmd("./busybox ln -s /lib/libcc1plugin.so.0.0.0 /lib/libcc1plugin.so");
-    run_cmd("./busybox ln -s /lib/libjansson.so.4.14.1 /lib/libjansson.so.4");
-    run_cmd("./busybox ln -s /lib/liblto_plugin.so /lib/liblto_plugin.so");
-    run_cmd("./busybox ln -s /lib/libz.so.1.3.1 /lib/libz.so.1");
-    run_cmd("./busybox ln -s /lib/libmpfr.so.6.2.1 /lib/libmpfr.so.6");
-    run_cmd("./busybox ln -s /lib/libgmp.so.10.5.0 /lib/libgmp.so.10");
-    run_cmd("./busybox ln -s /lib/libmpc.so.3.3.1 /lib/libmpc.so.3");
-    run_cmd("./busybox ln -s /lib/libctf.so.0.0.0 /lib/libctf.so.0");
-    run_cmd("./busybox ln -s /lib/libisl.so.23.3.0 /lib/libisl.so.23");
-    run_cmd("./busybox ln -s /lib/libstdc++.so.6.0.33 /lib/libstdc++.so.6");
-    run_cmd("./busybox ln -s /lib/libsframe.so.1.0.0 /lib/libsframe.so.1");
-    run_cmd("./busybox ln -s /lib/libatomic.so.1.2.0 /lib/libatomic.so.1");
-    run_cmd("./busybox ln -s /lib/libcc1plugin.so.0.0.0 /lib/libcc1plugin.so.0");
-    run_cmd("./busybox ln -s /lib/libgomp.so.1.0.0 /lib/libgomp.so.1");
-    run_cmd("./busybox ln -s /lib/libzstd.so.1.5.7 /lib/libzstd.so.1");
-    run_cmd("./busybox ln -s /lib/libstdc++.so.6.0.33 /lib/libstdc++.so");
-
-    run_cmd("./busybox ln -s /usr/bin/gcc /bin/gcc");
-    run_cmd("./busybox ln -s /usr/bin/ld /bin/ld");
-    run_cmd("./busybox ln -s /usr/bin/ar /bin/ar");
-    run_cmd("./busybox ln -s /usr/bin/nm /bin/nm");
-    run_cmd("./busybox ln -s /usr/bin/objcopy /bin/objcopy");
-    run_cmd("./busybox ln -s /usr/bin/objdump /bin/objdump");
-    run_cmd("./busybox ln -s /usr/bin/ranlib /bin/ranlib");
-    run_cmd("./busybox ln -s /usr/bin/readelf /bin/readelf");
-    run_cmd("./busybox ln -s /usr/bin/strip /bin/strip");
-=======
-    #[cfg(target_arch = "loongarch64")] {
         new_link("/lib/ld-musl-loongarch64.so.1", "/lib/libc.musl-loongarch64.so.1");
         new_link("/lib/ld-musl-loongarch64.so.1", "/lib/libc.so");
     }
@@ -562,8 +519,14 @@
     new_link("/lib/libstdc++.so.6.0.33", "/lib/libstdc++.so");
 
     new_link("/usr/bin/gcc", "/bin/gcc");
+    new_link("/usr/bin/ar", "/bin/ar");
+    new_link("/usr/bin/nm", "/bin/nm");
+    new_link("/usr/bin/objcopy", "/bin/objcopy");
+    new_link("/usr/bin/objdump", "/bin/objdump");
+    new_link("/usr/bin/ranlib", "/bin/ranlib");
+    new_link("/usr/bin/readelf", "/bin/readelf");
+    new_link("/usr/bin/strip", "/bin/strip");
     
->>>>>>> 2ca9569f
 }
 pub fn git_init() {
     const GIT_COMMANDS: &[&str] = &[
