pub mod ltprun {
    extern crate alloc;
    use crate::run_cmd;
    use alloc::{format, vec::Vec};

    #[allow(non_snake_case)]
    pub fn autorun() {
        let TESTCASES = Vec::from([
<<<<<<< HEAD
            "splice07",
            "fanotify01",
            "fanotify14",
            "epoll_ctl03",
            "access01",
            // "memfd_create01",
            "waitpid01",
            "getpid01",
            "chdir01",
            "pipe11",
            "fsync01",
            "rename01",
            "rename03",
            "fsetxattr01",
            "setxattr01",
            "clock_getres01",
            "mkdir09",
            "splice08",
            "confstr01",
=======
"pidfd_send_signal01",
"pidfd_send_signal02",
"pidfd_send_signal03",
"rt_sigprocmask01",
"rt_sigprocmask02",
"rt_sigqueueinfo01",
"rt_sigsuspend01",
"sigaction01",
"sigaction02",
"sigaltstack01",
"sigaltstack02",
"sighold02",
"signal01",
"signal02",
"signal03",
"signal04",
"signal05",
"signal06",
"signalfd01",
"signalfd4_01",
"signalfd4_02",
"sigpending02",
"sigprocmask01",
"sigrelse01",
"sigsuspend01",
"sigtimedwait01",
"sigwait01",
"sigwaitinfo01",
>>>>>>> 3fe80cc4
        ]);

        for test in TESTCASES {
            let cmd = format!("ltp/testcases/bin/{}", test);
            println!("------------------------------- \n \
                    Running testcase: {} \n \
                    -------------------------------", cmd);
            run_cmd(&cmd);
        }
    }
}


// "pidfd_send_signal01",
// "pidfd_send_signal02",
// "pidfd_send_signal03",
// "rt_sigprocmask01",
// "rt_sigprocmask02",
// "rt_sigqueueinfo01",
// "rt_sigsuspend01",
// "sigaction01",
// "sigaction02",
// "sigaltstack01",
// "sigaltstack02",
// "sighold02",
// "signal01",
// "signal02",
// "signal03",
// "signal04",
// "signal05",
// "signal06",
// "signalfd01",
// "signalfd4_01",
// "signalfd4_02",
// "sigpending02",
// "sigprocmask01",
// "sigrelse01",
// "sigsuspend01",
// "sigtimedwait01",
// "sigwait01",
// "sigwaitinfo01",

// "pidfd_send_signal01", stuck and ESRCH
// "pidfd_send_signal02", enoent broken
// "pidfd_send_signal03", skiped for file not found
// "rt_sigprocmask01", *pass
// "rt_sigprocmask02", pass
// "rt_sigqueueinfo01", 138 unimplemented
// "rt_sigsuspend01", nothing
// "sigaction01", pass
// "sigaction02", pass
// "sigaltstack01", pass
// "sigaltstack02", pass
// "sighold02", “signal handler was executed”
// "signal01", timeout
// "signal02", pass
// "signal03", pass
// "signal04", pass
// "signal05", pass
// "signal06", not on x86
// "signalfd01", pass
// "signalfd4_01", "signalfd4(SFD_CLOEXEC) does not set close-on-exec flag"
// "signalfd4_02", "signalfd4(SFD_CLOEXEC) does not set close-on-exec flag"
// "sigpending02", *4 pass
// "sigprocmask01", *pass
// "sigrelse01", failed
// "sigsuspend01", nothing
// "sigtimedwait01", timeout
// "sigwait01", timeout
// "sigwaitinfo01", timeout<|MERGE_RESOLUTION|>--- conflicted
+++ resolved
@@ -6,68 +6,48 @@
     #[allow(non_snake_case)]
     pub fn autorun() {
         let TESTCASES = Vec::from([
-<<<<<<< HEAD
-            "splice07",
-            "fanotify01",
-            "fanotify14",
-            "epoll_ctl03",
-            "access01",
-            // "memfd_create01",
-            "waitpid01",
-            "getpid01",
-            "chdir01",
-            "pipe11",
-            "fsync01",
-            "rename01",
-            "rename03",
-            "fsetxattr01",
-            "setxattr01",
-            "clock_getres01",
-            "mkdir09",
-            "splice08",
-            "confstr01",
-=======
-"pidfd_send_signal01",
-"pidfd_send_signal02",
-"pidfd_send_signal03",
-"rt_sigprocmask01",
-"rt_sigprocmask02",
-"rt_sigqueueinfo01",
-"rt_sigsuspend01",
-"sigaction01",
-"sigaction02",
-"sigaltstack01",
-"sigaltstack02",
-"sighold02",
-"signal01",
-"signal02",
-"signal03",
-"signal04",
-"signal05",
-"signal06",
-"signalfd01",
-"signalfd4_01",
-"signalfd4_02",
-"sigpending02",
-"sigprocmask01",
-"sigrelse01",
-"sigsuspend01",
-"sigtimedwait01",
-"sigwait01",
-"sigwaitinfo01",
->>>>>>> 3fe80cc4
+            "pidfd_send_signal01",
+            "pidfd_send_signal02",
+            "pidfd_send_signal03",
+            "rt_sigprocmask01",
+            "rt_sigprocmask02",
+            "rt_sigqueueinfo01",
+            "rt_sigsuspend01",
+            "sigaction01",
+            "sigaction02",
+            "sigaltstack01",
+            "sigaltstack02",
+            "sighold02",
+            "signal01",
+            "signal02",
+            "signal03",
+            "signal04",
+            "signal05",
+            "signal06",
+            "signalfd01",
+            "signalfd4_01",
+            "signalfd4_02",
+            "sigpending02",
+            "sigprocmask01",
+            "sigrelse01",
+            "sigsuspend01",
+            "sigtimedwait01",
+            "sigwait01",
+            "sigwaitinfo01",
         ]);
 
         for test in TESTCASES {
             let cmd = format!("ltp/testcases/bin/{}", test);
-            println!("------------------------------- \n \
+            println!(
+                "------------------------------- \n \
                     Running testcase: {} \n \
-                    -------------------------------", cmd);
+                    -------------------------------",
+                cmd
+            );
             run_cmd(&cmd);
         }
     }
 }
-
 
 // "pidfd_send_signal01",
 // "pidfd_send_signal02",
